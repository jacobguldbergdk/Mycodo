# Mycodo 

## Environmental Regulation System

<<<<<<< HEAD
### Latest version: 4.0.25
=======
### Latest version: 4.0.25 [![Build Status](https://travis-ci.org/kizniche/Mycodo.svg?branch=mycodo_dev)](https://travis-ci.org/kizniche/Mycodo) [![Codacy Badge](https://api.codacy.com/project/badge/Grade/5b9c21d5680f4f7fb87df1cf32f71e80?branch=mycodo_dev)](https://www.codacy.com/app/kyletgabriel/Mycodo?utm_source=github.com&amp;utm_medium=referral&amp;utm_content=kizniche/Mycodo&amp;utm_campaign=Badge_Grade)
>>>>>>> 6b0e317e

Mycodo is a remote monitoring and automated regulation system with a focus on modulating environmental conditions. It was built to run on the Raspberry Pi (versions Zero, 1, 2, and 3) and aims to be easy to install and set up.

The core system coordinates a diverse set of responses to sensor measurements, including actions such as camera captures, email notifications, relay activation/deactivation, regulation with PID control, and more. Mycodo has been used for cultivating gourmet mushrooms, cultivating plants, culturing microorganisms, maintaining honey bee apiary homeostasis, incubating snake eggs and young animals, aging cheeses, fermenting foods, maintaining aquatic systems, and more.



## What is PID Control?

[![Mycodo](http://kylegabriel.com/projects/wp-content/uploads/sites/3/2016/05/Mycodo-3.6.0-tango-Graph-2016-05-21-11-15-26.png)](http://kylegabriel.com/projects/)

A [proportional-derivative-integral (PID) controller](https://en.wikipedia.org/wiki/PID_controller) is a control loop feedback mechanism used throughout industry for controlling systems. It efficiently brings a measurable condition, such as the temperature, to a desired state and maintains it there with little overshoot and oscillation. A well-tuned PID controller will raise to the setpoint quickly, have minimal overshoot, and maintain the setpoint with little oscillation.

In the top graph of the above screenshot visualizes the regulation of temperature in a sealed chamber. The red line is the desired temperature setpoint that has been configured (which also happens to have been configured to change over the course of each day). The blue line is the actual recorded temperature. The green vertical bars represent how long a heater is activated for, per every 20-second period. This regulation was achieved with minimal tuning (Actual tuned gains: K<sub>P</sub>=0.08, K<sub>I</sub>=0.005, K<sub>D</sub>=0.001), and already displays a very minimal deviation from the setpoint (±0.5° Celsius). Further tuning would reduce this variability even more.



## Table of Contents

- [Features](#features)
- [TODO](#todo)
- [Install](#install)
- [Install Notes](#install-notes)
- [Supported Devices and Sensors](#supported-devices-and-sensors)
    - [Temperature](#temperature)
    - [Humidity](#humidity)
    - [CO<sub>2</sub>](#co2)
    - [Luminosity](#luminosity)
    - [Moisture](#moisture)
<<<<<<< HEAD
    - [Pressure](#pressure)
=======
>>>>>>> 6b0e317e
    - [Devices](#devices)
- [Notes](#notes)
- [HTTP Server](#http-server-security)
- [Daemon Info](#daemon-info)
- [Upgrading](#upgrading)
- [Backup and Restore](#backup-and-restore)
- [Directory Structure](#directory-structure)
- [License](#license)
- [Screenshots](#screenshots)
- [Links](#links)



## Features

* Web interface: Visualize data, configure the system, manipulate relays, and more, from anywhere with an internet connection.
* Many Analog and digital sensors supported: Measuring temperature, humidity, CO<sub>2</sub>, atmospheric pressure, luminosity, infrared heat, soil moisture, and more!
  * Analog to digital converter support for reading any analog sensor or signal.
* Event triggers: When certain conditions are met, activate relays, camera recording, email notification, and more.
* Discrete PID control: Regulate environmental conditions with prediction and precision.
* Method creation for dynamic PID setpoints for changing conditions over time .
  * Time/Date: Change the setpoint based on specific times and dates (ideal for long-duration changes).
  * Duration: Change the setpoint at durations form when it was activated (examples: reflow oven, thermal cycler).
  * Daily: Change the setpoint on a daily, repeatable schedule.
  * Daily Sine Wave: Change the setpoint on a daily, repeatable schedule that follows a configurable sinusoidal wave.
  * Daily Bezier Curve: Change the setpoint on a daily, repeatable schedule that follows a configurable Bezier curve.
* 16x2 and 20x4 I<sup>2</sup>C LCD support: Create a physical display of conditions or status of the system.
* I<sup>2</sup>C multiplexer support to allow using multiple devices/sensors with the same address.
* Pi Camera support: Streaming live video, capture still images, or create time-lapses.
* Automated system upgrade: When a new feature is pushed to github, one click will update the entire system.



## TODO:

* Support Serial Port Expander
* Support [more] Atlas Scientific sensors
* Add PID filters (of input or output) and alternate PID functions.
* Add support for wireless communication (z-wave, xbee, or other).
* Support for PWM and servo/stepper motors
* Continue development of Remote Admin Dashboard to monitor other Mycodo servers
* Add graph export options (width, height, scale)
* Create custom log from influxdb query
* Notes, flag points of time on graph (text, file upload, graph saving, etc.).



## Install

These install procedures have been tested to work with a Raspberry Pi following a fresh install of [Raspbian Jessie](https://www.raspberrypi.org/downloads/raspbian/) (Full or Lite version), with an active internet connection.

Set up the initial settings with raspi-config. **It's very important that you don't skip the file system expansion and reboot! This needs to be done before continuing or there won't be any free disk space.**

```sudo raspi-config```

 + Expand File system (required)**
 + Change User Password
 + Internationalisation Options -> Change Locale (set and select en_US.UTF-8 if US)
 + Internationalisation Options -> Change Timezone
 + Enable Camera
 + Advanced Options -> Enable I<sup>2</sup>C (required)
 + **Reboot (required)**


Mycodo will be installed with the following install script (setup.sh). As a part of the installation, it will install and modify the default apache2 configuration to host the Mycodo web UI. If you require a custom setup, examine and modify this script accordingly. If you do not require a custom setup, just run the install script with the following commands.

```
sudo apt-get update && sudo apt-get install -y git
cd
git clone https://github.com/kizniche/Mycodo
cd Mycodo
sudo ./setup.sh
```

Create an administrator user for the web UI:

```sudo ~/Mycodo/init_databases.py --addadmin```

Make sure the setup.sh and init_databases.py scripts run without error. A log of the setup.sh script output will be created at ~/Mycodo/setup.log.

Follow the on-screen prompts to create an administrator user for the web interface.

That's it. You should be able to use the user you just created to log into the Mycodo web UI at https://localhost with localhost changed to your Raspberry Pi's hostname or IP address. Once logged in, make sure the Mycodo logo and version number at the top left is green, indicating the daemon is running. Red indicates the daemon is inactive or unresponsive. Ensure any java-blocking plugins are disabled for all the web UI features to work.



## Install Notes

If you want write access to the mycodo files, add your user to the mycodo group, changing 'username' to your user.

```sudo usermod -a -G mycodo username```

In certain circumstances after the initial install, the mycodo service will not be able to start because of a missing or corrupt package. I'm still trying to understand why this happens and how to prevent it. If you cannot start the daemon, try to reinstall the required modules with the following command:

```sudo pip install -r ~/Mycodo/requirements.txt --upgrade --force-reinstall --no-deps```

Then reboot

```sudo shutdown now -r```

If you receive an unresolvable error during the install, please [create an issue](https://github.com/kizniche/Mycodo/issues).



## Supported Devices and Sensors

Certain sensors will require extra steps to be taken in order to set up the interface for communication. This includes I<sup>2</sup>C, one-wire, and UART.

### Temperature

> [Atlas Scientific PT-1000](http://www.atlas-scientific.com/product_pages/kits/temp_kit.html) (I<sup>2</sup>C): Industrial-grade temperature probe that can be indefinitely submersed in liquid and sustain extreme temperatures (-200˚C to 850˚C, with the use of a thermowell).

> [DS18B20](https://datasheets.maximintegrated.com/en/ds/DS18B20.pdf) (1-wire): Once the one-wire interface has been configured with [these instructions](https://learn.adafruit.com/adafruits-raspberry-pi-lesson-11-ds18b20-temperature-sensing), it may be used with Mycodo.

> [TMP006, TMP007](https://www.sparkfun.com/products/11859) (I<sup>2</sup>C): Can measure the temperature of an object without making contact with it, by using a thermopile to detect and absorb the infrared energy an object is emitting. This sensor also measures the temperature of the die (physical sensor).

### Humidity

> [AM2315](https://github.com/lexruee/tentacle_pi) (I<sup>2</sup>C): Measures relative humidity and temperature.

> [DHT11, DHT22, AM2302](https://learn.adafruit.com/dht-humidity-sensing-on-raspberry-pi-with-gdocs-logging/wiring) (GPIO): Measures relative humidity and temperature.

> [HTU21D](http://www.te.com/usa-en/product-CAT-HSC0004.html) (I<sup>2</sup>C): Measures relative humidity and temperature.

> [SHT1x, SHT2x, SHT7x](https://github.com/mk-fg/sht-sensor) (GPIO): Measures relative humidity and temperature.

### Carbon Dioxide (CO<sub>2</sub>)

> [K30](http://www.co2meter.com/products/k-30-co2-sensor-module) (UART): Measures carbon dioxide in ppmv

[This documentation](http://www.co2meters.com/Documentation/AppNotes/AN137-Raspberry-Pi.zip) provides specific installation procedures for the K30 with the Raspberry Pi version 1 or 2. Once the K30 has been configured with this documentation, it can be tested whether the sensor is able to be read, by executing ~/Mycodo/mycodo/tests/test_uart_K30.py

Because the UART is handled differently by the Raspberry Pi 3, from of the addition of bluetooth, there are a different set of instructions for getting the K30 working on the Raspberry Pi 3. If installing on a Raspberry Pi 3, you only need to perform these steps to get the K30 working:

Run raspi-config

```sudo raspi-config```

Go to Advanced Options->Serial and disable. Then edit /boot/config.txt

```sudo vi /boot/config.txt```

Find the line "enable_uart=0" and change it to "enable_uart=1", then reboot.

### Luminosity

> [TSL2561](https://www.sparkfun.com/products/12055) (I<sup>2</sup>C): A light sensor with a flat response across most of the visible spectrum. Light range from 0.1 - 40k+ Lux. Contains two integrating analog-to-digital converters (ADC) that integrate currents from two photodiodes to measure both infrared and visible light to better approximate the response of the human eye.

### Moisture

> [Chirp](https://wemakethings.net/chirp/) (I<sup>2</sup>C): A moisture, light, and temperature sensor

<<<<<<< HEAD
### Pressure

> [BMP085, BMP180](https://learn.adafruit.com/using-the-bmp085-with-raspberry-pi) (I<sup>2</sup>C): Measures barometric pressure and temperature

=======
>>>>>>> 6b0e317e
### Edge Detection

The detection of a changing signal, for instance a simple switch completing a circuit, requires the use of edge detection. By detecting a rising edge (LOW to HIGH), a falling edge (HIGH to LOW), or both, actions or events can be triggered. The GPIO chosen to detect the signal should be equipped with an appropriate resistor that either pulls the GPIO up [to 5-volts] or down [to ground]. The option to enable the internal pull-up or pull-down resistors is not available for safety reasons. Use your own resistor to pull the GPIO high or low.

Examples of devices that can be used with edge detection: simple switches and buttons, PIR motion sensors, reed switches, hall effect sensors, float switches, and more.


### Devices

### I<sup>2</sup>C Multiplexers

All devices that connected to the Raspberry Pi by the I<sup>2</sup>C bus need to have a unique address in order to communicate. Some sensors may have the same address (such as the AM2315), which prevents more than one from being connected at the same time. Others may provide the ability to change the address, however the address range may be limited, which limits by how many you can use at the same time. I<sup>2</sup>C multiplexers are extremely clever and useful in these scenarios because they allow multiple sensors with the same I<sup>2</sup>C address to be connected.

> [TCA9548A I<sup>2</sup>C Multiplexer](https://learn.adafruit.com/adafruit-tca9548a-1-to-8-i2c-multiplexer-breakout/overview) (I<sup>2</sup>C): Has 8 selectable addresses, so 8 multiplexers can be connected to one Raspberry Pi. Each multiplexer has 8 channels, allowing up to 8 devices/sensors with the same address to be connected to each. 8 multiplexers x 8 channels = 64 devices/sensors with the same address.

> [TCA9545A Grove I<sup>2</sup>C Bus Multiplexer](http://store.switchdoc.com/i2c-4-channel-mux-extender-expander-board-grove-pin-headers-for-arduino-and-raspberry-pi/) (I<sup>2</sup>C): This board works a little differently than the TCA9548A, ablove. This board actually creates new 4 new I<sup>2</sup>C busses, each with their own selectable voltage, either 3.3 or 5.0 volts. Instructions to enable the Device Tree Overlay are at [https://github.com/camrex/i2c-mux-pca9545a](https://github.com/camrex/i2c-mux-pca9545a). Nothing else needs to be done in Mycodo after that except to select the correct I<sup>2</sup>C bus when configuring the sensor.

### Analog to Digital Converters

An analog to digital converter (ADC) allows the use of any analog sensor that outputs a variable voltage. The detectable voltage range of this ADC is &plusmn;2.048 volts. A [voltage divider](https://learn.sparkfun.com/tutorials/voltage-dividers) may be necessary to attain this range.

> [ADS1x15 Analog to Digital Converters](https://www.adafruit.com/product/1085) (I<sup>2</sup>C)

> [MCP342x Analog to Digital Converters](http://www.dfrobot.com/wiki/index.php/MCP3424_18-Bit_ADC-4_Channel_with_Programmable_Gain_Amplifier_(SKU:DFR0316)) (I<sup>2</sup>C)



## Notes

A minimal set of anonymous usage statistics are collected to help improve development. No identifying information is saved from the information that is collected and it is only used to improve Mycodo. No other sources will have access to this information. The data collected is mainly how much specific features are used, how often errors occur, and other similar statistics. The data that's collected can be viewed from the 'View collected statistics' link in the Settings/General panel of the UI or in the file Mycodo/databases/statistics.csv. You may opt out from transmitting this information from the General settings in the Admin panel.

Mycodo/mycodo/scripts/mycodo_wrapper is a binary executable used to update the system from the web interface. It has the setuid bit to permit it to be executed as root ('sudo update_mycodo.sh initialize' sets the correct permissions and setuid). Since shell scripts cannot be setuid (ony binary files), the mycodo_wrapper binary permits these operations to be executed as root by a non-root user (in this case, members of the group 'mycodo'). You can audit the source code of Mycodo/mycodo/scripts/mycodo_wrapper.c and if you want to ensure the binary is indeed compiled from that source, you may compile it yourself with the following command. Otherwise, the compiled binary is already included and no further action is needed.

```sudo gcc ~/Mycodo/mycodo/scripts/mycodo_wrapper.c -o ~/Mycodo/mycodo/scripts/mycodo_wrapper```


### HTTP Server Security

SSL certificates will be generated and stored at ~/Mycodo/mycodo/mycodo_flask/ssl_certs/ during the install process. If you want to use your own SSL certificates, replace them as they are named in this directory. [letsencrypt.org](https://letsencrypt.org) provides free verified SSL certificates.

If using the auto-generated certificate, be aware that they will not be verified when visiting the https:// version of the WEB UI. You will receive warning messages about the security of your site unless you add the certificate to your browser's trusted list). 


### Daemon info

The status of the daemon's service can be checked

```sudo service mycodo service```

The daemon can also be started manually if the systemd method above isn't used or an error needs to be debugged

```sudo ~/Mycodo/mycodo/mycodo_daemon.py```

Also, use '-d' to log all debug messages to /var/log/mycodo/mycodo.log

```sudo ~/Mycodo/mycodo/mycodo_daemon.py -d```


### Upgrading

If you already have Mycodo installed (>=4.0.0), you can perform an upgrade to the latest version on github by either using the Admin/Update menu in the web UI (recommended) or by issuing the following command at the terminal. Note: You must be a member of the group 'mycodo', else you will have to execute the following command as root. A log of the update process can be found at /var/log/mycodo/mycodoupdate.log

```~/Mycodo/mycodo/scripts/mycodo_wrapper upgrade```

Upgrading the mycodo database is performed automatically during the upgrade process, however it can also be performed manually with the following commands (Note: This does not create the database, only upgrade them. You must already have a database created in order to upgrade):

```cd ~/Mycodo/databases```

```alembic upgrade head```

Refer to the [alembic documentation](http://alembic.readthedocs.org/en/latest/tutorial.html) for other functions.



### Backup and Restore

Currently only the Mycodo settings are backed up when the system is upgraded from the Admin/Upgrade menu of the web UI.

If you would like to create a full backup that includes all the sensor data, which can be used to set up Mycodo on a new system as it was on the old, you can follow these steps:

Backup the influx databases:

```bash
influxd backup <path-to-metastore-backup>
influxd backup -database mycodo_db <path-to-database-backup>
```
 
Backup the Mycodo databases:

```bash
cd ~/Mycodo/databases
tar zcf ~/Mycodo-databases.tar.gz users.db mycodo.db
```

Then, on the new system, assign the same IP as the old system (if using the remote admin).

Clone the latest Mycodo from github (ensure [prerequisites](#install-notes) are taken care of first):

```bash
cd ~
clone git clone https://github.com/kizniche/Mycodo
```

Extract the Mycodo databases back to Mycodo/databases:

```bash
tar zxvf ~/Mycodo-databases.tar.gz -C ~/Mycodo/databases
```

To ensure your databases are up-to-date and compatible with the latest version of Mycodo, run:

```bash
cd ~/Mycodo/databases
alembic upgrade head
```

Execute the Mycodo setup.sh script:

```bash
cd ~/Mycodo
sudo setup.sh
```

Restore the influx databases:

```bash
service influxdb stop
influxd restore -metadir /var/lib/influxdb/meta <path-to-metastore-backup>
influxd restore -datadir /var/lib/influxdb/data <path-to-database-backup>
sudo chown -R influxdb:influxdb /var/lib/influxdb
service influxdb start
```

The order of these events are important, because databases will be created and services started while the setup.sh script is running, so certain commands need to be done before this happens.

You could also copy the influx databases and just copy the entire Mycodo directory (archive to preserve permissions) to a new system, but I was going from the perspective of backing up the most minimal set of data, so if a system became corrupt somewhere, the backups could be restored to a new system.



### Directory Structure

This is the file structure of Mycodo, so it may assist anyone to understand or modify the system. I'll try to keep this current.

```
Mycodo/
├── databases - SQLite databases (for configuration)
│   ├── alembic - Alembic SQL database migration tool
│   │   └── versions - Scripts to upgrade/downgrade databases
│   │       ├── 04303bc223c4_create_dynamic_pid_setpoint_table.py
│   │       ├── px5pvbcdpw46_rename_table.py
│   │       └── ...
│   ├── mycodo.db - Mycodo settings
│   ├── notes.db
│   ├── statistics.csv - Anonymous statistics data
│   └── users.db - User settings
├── init_databases.py - Create SQLite databases and add users
├── mycodo
│   ├── config.py - Global configuration file
│   ├── controller_lcd.py - LCD controller class
│   ├── controller_log.py - Log controller class
│   ├── controller_pid.py - PID controller class
│   ├── controller_relay.py - Relay controller class
│   ├── controller_sensor.py - Sensor controller class
│   ├── controller_timer.py - Timer controller class
│   ├── daemonutils.py - Various functions to assist mycodo_daemon.py
│   ├── databases - SQL database manipulation framework (SQLAlchemy)
│   │   └── ...
│   ├── devices - Python modules for devices (such as I2C multiplexer)
│   │   ├── ads1x15.py
│   │   ├── camera_pi.py
│   │   └── ...
│   ├── flaskforms.py - Flask form classes
│   ├── flaskutils.py - Various functions to assist the flask UI
│   ├── mycodo_flask - HTTP server files (Flask)
│   │   ├── ssl_certs - Location of HTTP SSL certificates
│   │   ├── static - Static files reside (images, css, js, etc.)
│   │   └── templates - Flask HTML templates
│   │       ├── 404.html
│   │       ├── flash_messages.html - Error message handler
│   │       ├── layout.html - Template for pages/, settings/, /tools
│   │       ├── layout-remote.html - Template for /remote
│   │       ├── layout-settings.html - Template for /settings
│   │       ├── login.html - Login page
│   │       ├── manual.html - Mycodo usage manual
│   │       ├── pages - Flask general pages
│   │       │   ├── graph.html - Graph display age
│   │       │   ├── live.html - Live data display page
│   │       │   ├── sensor.html - Sensor configuration page
│   │       │   └── ...
│   │       ├── remote - Future remote administration panel
│   │       │   └── setup.html - Add or check the status of remote systems
│   │       ├── settings - Flask settings pages
│   │       │   ├── alerts.html - Alerts settings page
│   │       │   ├── users.html - Users settings page
│   │       │   └── ...
│   │       └── tools - Various tools for Mycodo
│   │           ├── info.html - Information about your system
│   │           ├── logview.html - Display log files
│   │           ├── usage.html - Calculate relay usage/power consumtion
│   │           └── ...
│   ├── mycodo_client.py - Communicates with the running daemon
│   ├── mycodo_daemon.py - Mycodo daemon (core of the system)
│   ├── start_flask_ui.py - Flask startup script
│   ├── scripts - Miscellaneous helper and test scripts and functions
│   │   ├── mycodo.service - Systemd script
│   │   ├── mycodo_wrapper.c - Source to binary that's setuid, for upgrades 
│   │   ├── restore_mycodo.sh - Script to restore a backed up Mycodo version
│   │   ├── update_mycodo.sh - Update script to bring the git repository to HEAD
│   │   ├── update_post.sh - Post update script (commands from the latest version)
│   │   └── ...
│   ├── sensors - Python modules for sensors
│   │   ├── am2315.py
│   │   ├── bmp.py
│   │   ├── dht11.py
│   │   └── ...
│   └── tests - Software and Hardware Tests 
│       ├── manual_tests - Scripts to test various sensors or devices
│       │   ├── Test_I2C_LCD.py
│       │   ├── Test_I2C_MCP342x.py
│       │   ├── Test_I2C_Multiplexer.py
│       │   └──...
│       └── software_tests - Automated Tests for Software
├── mycodo_flask_apache.conf - Apache2 configuration file
├── mycodo_flask.wsgi - Start script for Apache2 mod_wsgi
├── old - Archived milestone versions of Mycodo
├── requirements.txt - Python module requirements
└── setup.sh - Install script
```


### License

Mycodo is free software: you can redistribute it and/or modify it under the terms of the GNU General Public License as published by the Free Software Foundation, either version 3 of the License, or (at your option) any later version.

Mycodo is distributed in the hope that it will be useful, but WITHOUT ANY WARRANTY; without even the implied warranty of MERCHANTABILITY or FITNESS FOR A PARTICULAR PURPOSE. See the [GNU General Public License](http://www.gnu.org/licenses/gpl-3.0.en.html) for more details.

A full copy of the GNU General Public License can be found at <a href="http://www.gnu.org/licenses/gpl-3.0.en.html" target="_blank">http://www.gnu.org/licenses/gpl-3.0.en.html</a>

This software includes third party open source software components: Discrete PID Controller. Each of these software components have their own license. Please see Mycodo/mycodo/controller_PID.py for license information.


### Screenshots (may be outdated)

See the status of all sensors on one page

<img src="http://kylegabriel.com/projects/wp-content/uploads/sites/3/2016/04/Mycodo-Status-2016-04-10-10-53-58.png">

---

Create custom live graphs

<img src="http://kylegabriel.com/projects/wp-content/uploads/sites/3/2016/04/Mycodo-Graph-2016-04-14-18-29-24.png">

---

Add sensors

<img src="http://kylegabriel.com/projects/wp-content/uploads/sites/3/2016/04/Mycodo-Sensors-2016-04-10-10-52-36.png">

---

Configure and manipulate relays

<img src="http://kylegabriel.com/projects/wp-content/uploads/sites/3/2016/04/Mycodo-Relays-2016-04-10-10-52-57.png">

---

Create PID controllers

<img src="http://kylegabriel.com/projects/wp-content/uploads/sites/3/2016/04/Mycodo-PID-2016-04-10-10-53-11.png">

---

Output to LCDs

<img src="http://kylegabriel.com/projects/wp-content/uploads/sites/3/2016/04/Mycodo-LCD-2016-04-10-10-53-38.png">

---

Change settings

<img src="http://kylegabriel.com/projects/wp-content/uploads/sites/3/2016/04/Mycodo-Alerts-Settings-2016-04-10-11-50-29-e1460303466599.png">



## Links

Thanks for using and supporting Mycodo, however it may not be the latest version or it may have been altered if not obtained through an official distribution site. You should be able to find the latest version on github or my web site.

https://github.com/kizniche/Mycodo

http://KyleGabriel.com<|MERGE_RESOLUTION|>--- conflicted
+++ resolved
@@ -2,11 +2,7 @@
 
 ## Environmental Regulation System
 
-<<<<<<< HEAD
-### Latest version: 4.0.25
-=======
-### Latest version: 4.0.25 [![Build Status](https://travis-ci.org/kizniche/Mycodo.svg?branch=mycodo_dev)](https://travis-ci.org/kizniche/Mycodo) [![Codacy Badge](https://api.codacy.com/project/badge/Grade/5b9c21d5680f4f7fb87df1cf32f71e80?branch=mycodo_dev)](https://www.codacy.com/app/kyletgabriel/Mycodo?utm_source=github.com&amp;utm_medium=referral&amp;utm_content=kizniche/Mycodo&amp;utm_campaign=Badge_Grade)
->>>>>>> 6b0e317e
+### Latest version: 4.0.25 [![Build Status](https://travis-ci.org/kizniche/Mycodo.svg?branch=master)](https://travis-ci.org/kizniche/Mycodo) [![Codacy Badge](https://api.codacy.com/project/badge/Grade/5b9c21d5680f4f7fb87df1cf32f71e80)](https://www.codacy.com/app/Mycodo/Mycodo?utm_source=github.com&amp;utm_medium=referral&amp;utm_content=kizniche/Mycodo&amp;utm_campaign=Badge_Grade)
 
 Mycodo is a remote monitoring and automated regulation system with a focus on modulating environmental conditions. It was built to run on the Raspberry Pi (versions Zero, 1, 2, and 3) and aims to be easy to install and set up.
 
@@ -36,10 +32,7 @@
     - [CO<sub>2</sub>](#co2)
     - [Luminosity](#luminosity)
     - [Moisture](#moisture)
-<<<<<<< HEAD
     - [Pressure](#pressure)
-=======
->>>>>>> 6b0e317e
     - [Devices](#devices)
 - [Notes](#notes)
 - [HTTP Server](#http-server-security)
@@ -192,13 +185,10 @@
 
 > [Chirp](https://wemakethings.net/chirp/) (I<sup>2</sup>C): A moisture, light, and temperature sensor
 
-<<<<<<< HEAD
 ### Pressure
 
 > [BMP085, BMP180](https://learn.adafruit.com/using-the-bmp085-with-raspberry-pi) (I<sup>2</sup>C): Measures barometric pressure and temperature
 
-=======
->>>>>>> 6b0e317e
 ### Edge Detection
 
 The detection of a changing signal, for instance a simple switch completing a circuit, requires the use of edge detection. By detecting a rising edge (LOW to HIGH), a falling edge (HIGH to LOW), or both, actions or events can be triggered. The GPIO chosen to detect the signal should be equipped with an appropriate resistor that either pulls the GPIO up [to 5-volts] or down [to ground]. The option to enable the internal pull-up or pull-down resistors is not available for safety reasons. Use your own resistor to pull the GPIO high or low.
