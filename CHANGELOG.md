<<<<<<< HEAD
## 4.2.0 (2017-03-16)
=======
## 5.0.0 (Unreleased)

### Features

  - Complete Spanish translation
  - Add auto-generation of relay usage/cost reports on a daily, weekly, or monthly schedule
  - Add ability to check daemon health (mycodo_client.py --checkdaemon)
  - Add sensor conditional actions: Activate/Deactivate PID, Email Photo, Email Video
  - Add PID option: maximum allowable sensor measurement age (to allow the PID controller from manipulate relays, the sensor measurement must have occurred in the past x seconds)
  - Add PID option: minimum off duration for lower/raise relay (protects devices that require a minimum off period by preventing power cycling from occurring too quickly)
  - Add new sensor: Free Disk Space (of a set path)
  - Add new sensor: Mycodo Daemon RAM Usage (used for testing)
  - Add ability to use multiple camera configurations (multiple cameras)
  - Add OpenCV camera library to allow use of USB cameras ([#193](https://github.com/kizniche/mycodo/issues/193))
  - Automatically detect DS18B20 sensors in sensor configuration
  - Add ability to create custom user roles
  - Add new user roles: Editor and Monitor ([#46](https://github.com/kizniche/mycodo/issues/46))

### Miscellaneous

  - Improve content and accessibility of help documentation
  - Redesign navigation menu (including glyphs from bootstrap and fontawesome)
  - Move to using a Python virtual environment
  - Refactor the relay/sensor conditional management system
  - User names are no longer case-sensitive
  - Switch to using Flask-Login
  - Switch to using flask_wtf.FlaskForm (from using deprecated flask_wtf.Form)
  - Update web interface style and layout
  - Update influxdb to 1.2.1
  - Update Flask WTF to 0.14.2
  - Move from using sqlalchemy to flask sqlalchemy
  - Restructure database ([#115](https://github.com/kizniche/mycodo/issues/115), [#122](https://github.com/kizniche/mycodo/issues/122))

## 4.1.17 (Unreleased)
>>>>>>> 4ebc6f9f

### Features

  - Add ability to turn a relay on for a specific duration of time
  - Update style of Timer and Relay pages (mobile-compatibility)

## 4.1.16 (2017-02-05)

### Bugfixes

  - Revert back to influxdb 1.1.1 to fix LCD time display ([#7877](https://github.com/influxdata/influxdb/issues/7877) will fix, when released)
  - Fix influxdb not restarting after a new version is installed
  - Fix issue with relay conditionals being triggered upon shutdown
  - Fix asynchronous graph to use local timezone rather than UTC ([#185](https://github.com/kizniche/mycodo/issues/185))

### Miscellaneous

  - Remove archived versions of Mycodo (Mycodo/old) during upgrade (saves space during backup)

## 4.1.15 (2017-01-31)

### Bugfixes

  - Fix LCD KeyError from missing measurement unit for durations_sec

## 4.1.14 (2017-01-30)

### Bugfixes

  - Fix DHT11 sensor module ([#176](https://github.com/kizniche/mycodo/issues/176))

### Miscellaneous

  - Update influxdb to 1.2.0

## 4.1.13 (2017-01-30)

### Bugfixes

  - Fix DHT11 sensor module ([#176](https://github.com/kizniche/mycodo/issues/176))

## 4.1.12 (2017-01-30)

### Bugfixes

  - Fix PID controller crash

## 4.1.11 (2017-01-30)

This is a small update, mainly to fix the install script. It also *should* fix the DHT11 sensor module from stopping at the first bad checksum.

### Bugfixes

  - Fix DHT11 sensor module, removing exception preventing acquisition of future measurements ([#176](https://github.com/kizniche/mycodo/issues/176))
  - Fix setup.sh install script by adding git as a dependency ([#183](https://github.com/kizniche/mycodo/issues/183))
  - Fix initialization script executed during install and upgrade

## 4.1.10 (2017-01-29)

### Bugfixes

  - Fix PID variable initializations
  - Fix KeyError in controller_lcd.py
  - Fix camera termination bug ([#178](https://github.com/kizniche/mycodo/issues/178))
  - Fix inability to pause/hold/resume PID controllers

### Miscellaneous

  - Add help text for conditional statements to relay page ([#181](https://github.com/kizniche/mycodo/issues/181))

## 4.1.9 (2017-01-27)

This update fixes two major bugs: Sometimes admin users not being created properly from the web UI and the daemon not being set to automatically start during install.

This update also fixes an even more severe bug affecting the database upgrade system. If you installed a system before this upgrade, you are probably affected. This release will display a message indicating if your database has an issue. Deleting ~/Mycodo/databases/mycodo.db and restarting the web server (or reboot) will regenerate the database.

If your daemon doesn't automatically start because you installed it with a botched previous version, issue the following commands to add it to systemctl's autostart:

***Important***: Make sure you rename 'user' below to your actual user where you installed Mycodo, and make sure the Mycodo install directory is correct and points to the correct mycodo.service file.

```
sudo service mycodo stop
sudo systemctl disable mycodo.service
sudo rm -rf /etc/systemd/system/mycodo.service
sudo systemctl enable /home/user/Mycodo/install/mycodo.service
sudo service mycodo start
```

### Features

  - Add check for problematic database and notify user how to fix it
  - Add ability to define the colors of lines on general graphs ([#161](https://github.com/kizniche/mycodo/issues/161))

### Bugfixes

  - Update install instructions to correct downloading the latest release tarball
  - Fix for database upgrade bug that has been plaguing Mycodo for the past few releases
  - Fix incorrect displaying of graphs with relay or PID data
  - Fix relay turning off when saving relay settings and GPIO pin doesn't change
  - Fix bug that crashes the daemon if the user database is empty
  - Fix Spanish translation file errors
  - Fix mycodo daemon not automatically starting after install
  - Fix inability to create admin user from the web interface
  - Fix inability to delete methods
  - Fix Atlas PT100 sensor module 'invalid literal for float()' error
  - Fix camera termination bug ([#178](https://github.com/kizniche/mycodo/issues/178))

Miscellaneous

  - Add new theme: Sun

## 4.1.8 (2017-01-21)

### Bugfixes

  - Actually fix the upgrade system (mycodo_wrapper)
  - Fix bug in DHT22 sensor module preventing measurements
  - Fix inability to show latest time-lapse image on the camera page (images are still being captured)

### Miscellaneous

  - Update Spanish translations

## 4.1.7 (2017-01-19)

### Bugfixes

  - Fix upgrade system (mycodo_wrapper). This may have broke the upgrade system (if so, use the manual method in the README)
  - Fix time-lapses not resuming after an upgrade
  - Fix calculation of total 1-month relay usage and cost
  - Fix (and modify) the logging behavior in modules
  - Fix K30 sensor module returning None as a measurement value
  - Fix gpiod being added to crontab during install from setup.sh ([#174](https://github.com/kizniche/mycodo/issues/174))

## 4.1.6 (2017-01-17)

### Features

  - Add ability to export selected measurement data (in CSV format) from a date/time span

### Bugfixes

  - Fix issue with setup.sh when the version of wget<1.16 ([#173](https://github.com/kizniche/mycodo/issues/173))
  - Fix error calculating rely usage when it's currently the billing day of the month

### Miscellaneous

  - Remove Sensor Logs (Tools/Sensor Logs). The addition of the measurement export feature in this release deprecates Sensor Logs. Note that by the very nature of how the Sensor Log controllers were designed, there was a high probability of missing measurements. The new measurement export feature ensures all measurements are exported.
  - Add more translatable text
  - Add password repeat input when creating new admin user

## 4.1.5 (2017-01-14)

### Bugfixes

  - Fix DHT11 sensor module not returning values ([#171](https://github.com/kizniche/mycodo/issues/171))
  - Fix HTU21D sensor module not returning values ([#172](https://github.com/kizniche/mycodo/issues/172))

## 4.1.4 (2017-01-13)

This release introduces a new method for upgrading Mycodo to the latest version. Upgrades will now be performed from github releases instead of commits, which should prevent unintended upgrades to the public, facilitate bug-tracking, and enable easier management of a changelog.

### Performance

  - Add ability to hold, pause and resume PID controllers
  - Add ability to modify PID controller parameters while active, held, or paused
  - New method of processing data on live graphs that is more accurate and reduced bandwidth
  - Install numpy binary from apt instead of compiling with pip

### Features

  - Add ability to set the language of the web user interface ([#167](https://github.com/kizniche/mycodo/issues/167))
  - Add Spanish language translation
  - New upgrade system to perform upgrades from github releases instead of commits
  - Allow symbols to be used in a user password ([#76](https://github.com/kizniche/mycodo/issues/76))
  - Introduce changelog (CHANGELOG.md)

### Bugfixes

  - Fix inability to update long-duration relay times on live graphs
  - Fix dew point being incorrectly inserted into the database
  - Fix inability to start video stream ([#155](https://github.com/kizniche/mycodo/issues/155))
  - Fix SHT1x7x sensor module not returning values ([#159](https://github.com/kizniche/mycodo/issues/159))

### Miscellaneous

  - Add more software tests
  - Update Flask to v0.12
  - Update InfluxDB to v1.1.1
  - Update factory_boy to v2.8.1
  - Update sht_sensor to v16.12.1
  - Move install files to Mycodo/install

## 4.0.26 (2016-11-23)

### Features

  - Add more I2C LCD address options (again)
  - Add Fahrenheit conversion for temperatures on /live page
  - Add github issue template ([#150](https://github.com/kizniche/mycodo/issues/150) [#151](https://github.com/kizniche/Mycodo/pull/151))
  - Add information to the README about performing manual backup/restore
  - Add universal sensor tests

### Bugfixes

  - Fix code warnings and errors
  - Add exceptions, logging, and docstrings

## 4.0.25 (2016-11-13)

### Features

  - New create admin user page if no admin user exists
  - Add support for [Chirp soil moisture sensor](https://wemakethings.net/chirp/)
  - Add more I2C LCD address options
  - Add endpoint tests
  - Add use of [Travis CI](https://travis-ci.org/) and [Codacy](https://www.codacy.com/)

### Bugfixes

  - Fix controller crash when using a 20x4 LCD ([#136](https://github.com/kizniche/mycodo/issues/136))
  - Add short sleep() to login to reduce chance of brute-force success
  - Fix code warnings and errors

## 4.0.24 (2016-10-26)

### Features

  - Setup flask app using new create_app() factory
  - Create application factory and moved view implementation into a general blueprint ([#129](https://github.com/kizniche/mycodo/issues/129) [#132](https://github.com/kizniche/Mycodo/pull/132) [#142](https://github.com/kizniche/Mycodo/pull/142))
  - Add initial fixture tests

## 4.0.23 (2016-10-18)

### Performance

  - Improve time-lapse capture method

### Features

  - Add BME280 sensor
  - Create basic tests for flask app ([#112](https://github.com/kizniche/mycodo/issues/122))
  - Relocated Flask UI into its own package ([#116](https://github.com/kizniche/Mycodo/pull/116))
  - Add DB session fixtures; create model factories
  - Add logging of relay durations that are turned on and off, without a known duration
  - Add ability to define power billing cycle day, AC voltage, cost per kWh, and currency unit for relay usage statistics
  - Add more Themes
  - Add hostname to UI page title

### Bugfixes

  - Fix relay conditionals when relays turn on for durations of time ([#123](https://github.com/kizniche/mycodo/issues/123))
  - Exclude photo/video directories from being backed up during upgrade
  - Removed unused imports
  - Changed print statements to logging statements
  - Fix inability to save sensor settings ([#120](https://github.com/kizniche/mycodo/issues/120) [#134](https://github.com/kizniche/mycodo/issues/134))<|MERGE_RESOLUTION|>--- conflicted
+++ resolved
@@ -1,6 +1,3 @@
-<<<<<<< HEAD
-## 4.2.0 (2017-03-16)
-=======
 ## 5.0.0 (Unreleased)
 
 ### Features
@@ -34,8 +31,7 @@
   - Move from using sqlalchemy to flask sqlalchemy
   - Restructure database ([#115](https://github.com/kizniche/mycodo/issues/115), [#122](https://github.com/kizniche/mycodo/issues/122))
 
-## 4.1.17 (Unreleased)
->>>>>>> 4ebc6f9f
+## 4.2.0 (2017-03-16)
 
 ### Features
 
