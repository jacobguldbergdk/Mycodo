--- conflicted
+++ resolved
@@ -497,10 +497,9 @@
                                         'system_shutdown']:
             pass  # No options
 
-<<<<<<< HEAD
         elif mod_action.action_type == 'webhook':
             mod_action.do_action_string = form.do_action_string.data
-=======
+
         elif mod_action.action_type == 'mqtt_publish':
             try:
                 custom_options = {
@@ -519,7 +518,6 @@
                 mod_action.custom_options = json.dumps(custom_options)
             except:
                 error.append("")
->>>>>>> af481205
 
         if not error:
             db.session.commit()
