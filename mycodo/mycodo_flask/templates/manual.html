--- conflicted
+++ resolved
@@ -5,53 +5,20 @@
 
 {% block head %}
     <style type="text/css">
-      table.options {
-        padding-bottom: 1em;
-      }
-      table.options td {
-        padding: 0.3em 0.5em 0.3em 0;
-      }
-      table.custom-code td {
-        padding: 0.1em 1em 0.1em 0;
-      }
+    	table.options {
+    		padding-bottom: 1em;
+    	}
+    	table.options td {
+    		padding: 0.3em 0.5em 0.3em 0;
+    	}
+    	table.custom-code td {
+    		padding: 0.1em 1em 0.1em 0;
+    	}
     </style>
 {% endblock %}
 
 {%- block body %}
   <!-- Route: /help -->
-<<<<<<< HEAD
-  <div class="container" style="padding-bottom: 2.5em">
-    {% include 'flash_messages.html' %}
-
-    <h1 style="padding-bottom: 0.7em">Manual</h1>
-
-    <ul class="list-unstyled">
-      <li><a href="#settings">Settings</a></li>
-      <li><a href="#sensors">Sensors</a></li>
-      <li><a href="#relays">Relays</a></li>
-      <li><a href="#conditional-statements">Conditional Statements</a></li>
-      <li><a href="#timers">Timers</a></li>
-      <li><a href="#pid">PIDs</a></li>
-      <li style="padding-top: 0.6em;">PID Tuning</li>
-      <ul>
-        <li><a href="#pid-control-theory">PID Control Theory</a></li>
-        <li><a href="#quick-set-up-examples">Quick Setup Examples</a></li>
-        <li><a href="#exact-temperature-regulation">Exact-Temperature Regulation</a></li>
-        <li><a href="#high-temperature-regulation">High-Temperature Regulation</a></li>
-      </ul>
-      <li style="padding-top: 0.6em;"><a href="#camera">Camera</a></li>
-      <li><a href="#tools">Tools</a></li>
-      <li><a href="#system-backup">System Backup</a></li>
-      <li><a href="#system-restore">System Restore</a></li>
-      <li><a href="#preserving-custom-code">Preserving Custom Code</a></li>
-
-      <li style="padding-top: 1.5em;">Appendix</li>
-      <ul>
-        <li><a href="#temperature-sensors">Temperature Sensors</a></li>
-        <ul>
-          <li><a href="#raspberry-pi">Raspberry Pi</a></li>
-          <li><a href="#atlas_scientific-PT1000">Atlas Scientific PT-1000</a></li>
-=======
 	<div class="container" style="padding-bottom: 2.5em">
 	  {% include 'flash_messages.html' %}
 
@@ -83,33 +50,15 @@
 				<ul>
 					<li><a href="#raspberry-pi">Raspberry Pi</a></li>
 					<li><a href="#atlas_scientific-PT1000">Atlas Scientific PT-1000</a></li>
->>>>>>> 6b0e317e
           <li><a href="#DS18B20">DS18B20</a></li>
           <li><a href="#TMP006">TMP006/007</a></li>
-        </ul>
-        <li><a href="#temperature-humidity-sensors">Temperature/Humidity Sensors</a></li>
-        <ul>
+				</ul>
+				<li><a href="#temperature-humidity-sensors">Temperature/Humidity Sensors</a></li>
+				<ul>
           <li><a href="#AM2315">AM2315</a></li>
-          <li><a href="#DHT11">DHT11</a></li>
-          <li><a href="#DHT22-AM2302">DHT22, AM2302</a></li>
+					<li><a href="#DHT11">DHT11</a></li>
+					<li><a href="#DHT22-AM2302">DHT22, AM2302</a></li>
           <li><a href="#HTU21D">HTU21D</a></li>
-<<<<<<< HEAD
-          <li><a href="#SHT1X">SHT1x</a></li>
-          <li><a href="#SHT7X">SHT7x</a></li>
-        </ul>
-        <li><a href="#co2-sensors">CO2 Sensors</a></li>
-        <ul>
-          <li><a href="#K-30">K-30</a></li>
-        </ul>
-        <li><a href="#moisture-sensors">Moisture Sensors</a></li>
-        <ul>
-          <li><a href="#CHIRP">Chirp</a></li>
-        </ul>
-        <li><a href="#pressure-sensors">Pressure Sensors</a></li>
-        <ul>
-          <li><a href="#BMP">BMP085, BMP180</a></li>
-        </ul>
-=======
 					<li><a href="#SHT1X">SHT1x</a></li>
 					<li><a href="#SHT7X">SHT7x</a></li>
 				</ul>
@@ -125,33 +74,32 @@
 				<ul>
 					<li><a href="#BMP">BMP085, BMP180</a></li>
 				</ul>
->>>>>>> 6b0e317e
         <li><a href="#luminosity-sensors">Luminosity Sensors</a></li>
         <ul>
           <li><a href="#TSL2561">TSL2561</a></li>
         </ul>
-        <li><a href="#multiplexers">I<sup>2</sup>C Multiplexers</a></li>
-        <ul>
-          <li><a href="#TCA9548A">TCA9548A</a></li>
-        </ul>
+				<li><a href="#multiplexers">I<sup>2</sup>C Multiplexers</a></li>
+				<ul>
+					<li><a href="#TCA9548A">TCA9548A</a></li>
+				</ul>
         <li><a href="#adc">Analog to Digital Converters</a></li>
         <ul>
           <li><a href="#ADS1x15">ADS1x15</a></li>
           <li><a href="#MCP342x">MCP342x</a></li>
         </ul>
-      </ul>
-
-    <div style="padding-bottom: 2em"></div>
-
-    <a name="settings"></a>
-    <h2>Settings</h2>
-
-    <p>Todo.</p>
-
-    <a name="sensors"></a>
-    <h2>Sensors</h2>
-
-    <p>Sensors will acquire environmental measurements, which will be used to create historical logs and provide the mos recent measurement for any PID controllers to operate from, allowing modulation of relays to regulate the environment.</p>
+			</ul>
+
+		<div style="padding-bottom: 2em"></div>
+
+		<a name="settings"></a>
+		<h2>Settings</h2>
+
+		<p>Todo.</p>
+
+		<a name="sensors"></a>
+		<h2>Sensors</h2>
+
+		<p>Sensors will acquire environmental measurements, which will be used to create historical logs and provide the mos recent measurement for any PID controllers to operate from, allowing modulation of relays to regulate the environment.</p>
 
     <dl class="dl-horizontal">
       <dt>Name</dt>
@@ -173,13 +121,13 @@
       <dd>This is the duration of time that the Pre Relay runs for before the sensor measurement is obtained.</dd>
     </dl>
 
-    <div style="padding: 0.3em"></div>
-
-    <h4 style="text-decoration: line-through;">Sensor Verification</h4>
-
-    <p style="text-decoration: line-through;">This allows the verification of a sensor's measurement with another sensor's measurement. This feature is best utilized when you have two sensors in the same location (ideally as close as possible). One sensor (host) should be set up to use the other sensor (slave) to verify. The host sensor should be used to operate the PID, as one feature of the verification is the ability to disable the PID if the difference between measurements is not within the range specificed.</p>
-
-    <dl class="dl-horizontal" style="text-decoration: line-through;">
+		<div style="padding: 0.3em"></div>
+
+		<h4 style="text-decoration: line-through;">Sensor Verification</h4>
+
+		<p style="text-decoration: line-through;">This allows the verification of a sensor's measurement with another sensor's measurement. This feature is best utilized when you have two sensors in the same location (ideally as close as possible). One sensor (host) should be set up to use the other sensor (slave) to verify. The host sensor should be used to operate the PID, as one feature of the verification is the ability to disable the PID if the difference between measurements is not within the range specificed.</p>
+
+		<dl class="dl-horizontal" style="text-decoration: line-through;">
       <dt>GPIO</dt>
       <dd>This is the sensor that will be used to verify the sensor measurement. The sensor will be read directly after the first sensor's measurement to verify whether the sensors have similar measurements.</dd>
 
@@ -193,38 +141,38 @@
       <dd>If the measurements of the two sensors differ by more than the set <i>Difference</i>, the PID controller will turn off.</dd>
     </dl>
 
-    <a name="relays"></a>
-    <h2>Relays</h2>
-
-    <p>Relays are electromechanical or solid-state devices that enable a small voltage signal (such as from a microprocessor) to activate a much larger voltage, without exposing the low -voltage system to the dangers of the higher voltage.</p>
-
-    <p>Relays must be properly set up before PID regulation can be achieved. Add and configure relays in the Sensor tab. Set the "GPIO Pin" to the BCM GPIO number of each pin that activates each relay. <i>On Trigger</i> should be set to the signal that activates the relay (closes the relay circuit). If your relay activates when the potential across the coil is 0-volts, set <i>On Trigger</i> to "Low", otherwise if your relay activates when the potential across the coil is 5-volts, set it to "High".</p>
-
-    <a name="conditional-statements"></a>
-    <h2>Conditional Statements</h2>
-
-    <p>A conditional statement is a way to perform certain actions based on whether a condition is true. Conditional statements can be created for both relays and sensors. Possible conditional statements include:</p>
-
-    <p>
-    If Relay #1 turns ON, turn Relay #3 ON<br>
-    If Relay #1 turns ON, turn Relay #4 ON for 40 seconds and notify critical-issue@domain.com<br>
-    If Relay #4 turns ON for 21 seconds, turn Relay #5 ON for 50 seconds<br>
-    If Relay #4 turns ON for 20 seconds, turn Relay #1 OFF<br>
-    If Humidity is Greater Than 80%, turn Relay #4 ON for 40 seconds<br>
-    If Humidity if Less Than 50%, turn Relay #1 ON for 21 seconds, execute '/usr/local/bin/myscript.sh', and notify minor-issue@domain.com<br>
-    </p>
-
-    <p>Before activating any conditional statements or PID controllers, it"s advised to thoroughly explore all possible scenarios and plan a configuration that eliminates conflicts. Then, trial run your configuration before connecting devices to the relays. Some devices or relays may respond atypically or fail when switched on and off in rapid succession. Therefore, avoid creating an <a href="https://en.wikipedia.org/wiki/Loop_%28computing%29#Infinite_loops" target="_blank">infinite loop</a> with conditional statements.</p>
-
-    <a name="timers"></a>
-    <h2>Timers</h2>
-
-    <p>Timers enable a relay to be switched on and off at specific durations or at a specific time of the day. For <em>Duration Timers</em>, both the on duration and the off duration can be defined and the timer will be turned on and off for those durations until deactivated. For <em>Daily Timers</em>, the start hour:minute can be set to turn a specific realy on or off at the specific time of day.</p>
-
-    <a name="pid"></a>
-    <h2>PIDs</h2>
-
-    <dl class="dl-horizontal">
+		<a name="relays"></a>
+		<h2>Relays</h2>
+
+		<p>Relays are electromechanical or solid-state devices that enable a small voltage signal (such as from a microprocessor) to activate a much larger voltage, without exposing the low -voltage system to the dangers of the higher voltage.</p>
+
+		<p>Relays must be properly set up before PID regulation can be achieved. Add and configure relays in the Sensor tab. Set the "GPIO Pin" to the BCM GPIO number of each pin that activates each relay. <i>On Trigger</i> should be set to the signal that activates the relay (closes the relay circuit). If your relay activates when the potential across the coil is 0-volts, set <i>On Trigger</i> to "Low", otherwise if your relay activates when the potential across the coil is 5-volts, set it to "High".</p>
+
+		<a name="conditional-statements"></a>
+		<h2>Conditional Statements</h2>
+
+		<p>A conditional statement is a way to perform certain actions based on whether a condition is true. Conditional statements can be created for both relays and sensors. Possible conditional statements include:</p>
+
+		<p>
+		If Relay #1 turns ON, turn Relay #3 ON<br>
+		If Relay #1 turns ON, turn Relay #4 ON for 40 seconds and notify critical-issue@domain.com<br>
+		If Relay #4 turns ON for 21 seconds, turn Relay #5 ON for 50 seconds<br>
+		If Relay #4 turns ON for 20 seconds, turn Relay #1 OFF<br>
+		If Humidity is Greater Than 80%, turn Relay #4 ON for 40 seconds<br>
+		If Humidity if Less Than 50%, turn Relay #1 ON for 21 seconds, execute '/usr/local/bin/myscript.sh', and notify minor-issue@domain.com<br>
+		</p>
+
+		<p>Before activating any conditional statements or PID controllers, it"s advised to thoroughly explore all possible scenarios and plan a configuration that eliminates conflicts. Then, trial run your configuration before connecting devices to the relays. Some devices or relays may respond atypically or fail when switched on and off in rapid succession. Therefore, avoid creating an <a href="https://en.wikipedia.org/wiki/Loop_%28computing%29#Infinite_loops" target="_blank">infinite loop</a> with conditional statements.</p>
+
+		<a name="timers"></a>
+		<h2>Timers</h2>
+
+		<p>Timers enable a relay to be switched on and off at specific durations or at a specific time of the day. For <em>Duration Timers</em>, both the on duration and the off duration can be defined and the timer will be turned on and off for those durations until deactivated. For <em>Daily Timers</em>, the start hour:minute can be set to turn a specific realy on or off at the specific time of day.</p>
+
+		<a name="pid"></a>
+		<h2>PIDs</h2>
+
+		<dl class="dl-horizontal">
       <dt>Activate</dt>
       <dd>Turn a particular PID controller on or off.</dd>
 
@@ -265,149 +213,149 @@
       <dd>Derivative coefficient (non-negative). Accounts for predicted future values of the error, based on its current rate of change.</dd>
     </dl>
 
-    <h2>PID Tuning</h2>
-
-    <a name="pid-control-theory"></a>
-    <h3>PID Control Theory</h3>
-
-    <p>The PID controller is the most common regulatory controller found in industrial settings, for it"s ability to handle both simple and complex regulation. The PID controller has three paths, the proportional, integral, and derivative.</p>
-
-    <p>The <b>P</b>roportional takes the error and multiplies it by the constant K<sub>p</sub>, to yield an output value. When the error is large, there will be a large proportional output.</p>
-
-    <p>The <b>I</b>ntegral takes the error and multiplies it by K<sub>i</sub>, then integrates it (K<sub>i</sub> · 1/s). As the error changes over time, the integral will continually sum it and multiply it by the constant K<sub>i</sub>. The integral is used to remove perpetual error in the control system. If using K<sub>p</sub> alone produces an output that produces a perpetual error (i.e. if the sensor measurement never reaches the Set Point), the integral will increase the output until the error decreases and the Set Point is reached.</p>
-
-    <p>The <b>D</b>erivative multiplies the error by K<sub>d</sub>, then differentiates it (K<sub>d</sub> · s). When the error rate changes over time, the output signal will change. The faster the change in error, the larger the derivative path becomes, decreasing the output rate of change. This has the effect of dampening overshoot and undershoot (oscillation) of the Set Point.</p>
-
-    <p><a href="https://en.wikipedia.org/wiki/PID_controller" target="_blank"><img src="/static/img/PIDAnimation.gif"></a></p>
-
-    <p>Using temperature as an example, the Process Variable (PV) is the measured temperature, the Setpoint (SP) is the desired temperature, and the Error (e) is the distance between the measured temperature and the desired temperature (indicating if the actual temperature is too hot or too cold and to what degree). The error is manipulated by each of the three PID components, producing an output, called the Manipulated Variable (MV) or Control Variable (CV). To allow control of how much each path contributes to the output value, each path is multiplied by a gain (represented by <i>K<sub>P</sub></i>, <i>K<sub>I</sub></i>, and <i>K<sub>D</sub></i>). By adjusting the gains, the sensitivity of the system to each path is affected. When all three paths are summed, the PID output is produced. If a gain is set to 0, that path does not contribute to the output and that path is eessentially turned off.</p>
-
-    <p>The output can be used a number of ways, however this controller was designed to use the ouput to affect the measured value (PV). This feedback loop, with a <i>properly tuned</i> PID controller, can achieve a set point in a short period of time, maintain regulation with little oscillation, and respond quickly to disturbance.</p>
-
-    <p>Therefor, if one would be regulating temperature, the sensor would be a temperature sensor and the feedback device(s) would be able to heat and cool. If the temperature is lower than the Set Point, the output value would be positive and a heater would activate. The temperature would rise toward the desired temperature, causing the error to decrease and a lower output to be produced. This feedback loop would continue until the error reaches 0 (at which point the output would be 0). If the temperature continues to rise past the Set Point (this is may be aceptable, depending on the degree), the PID would produce a negative output, which could be used by the cooling device to bring the temperature back down, to reduce the error. If the temperature would normally lower without the aid of a cooling device, then the system can be simplified by omitting a cooler and allowing it to lower on its own.</p>
-
-    <p>Implementing a controller that effectively utilizes <i>K<sub>P</sub></i>, <i>K<sub>I</sub></i>, and <i>K<sub>D</sub></i> can be challenging. Furthermore, it is often unnecessary. For instance, the <i>K<sub>I</sub></i> and <i>K<sub>D</sub></i> can be set to 0, effectively turning them off and producing the very popular and simple P controller. Also popular is the PI controller. It is recommended to start with only <i>K<sub>P</sub></i> activated, then experiment with <i>K<sub>P</sub></i> and <i>K<sub>I</sub></i>, before finally using all three. Because systems will vary (e.g. airspace volume, degree of insulation, and the degree of impact from the connected device, etc.), each path will need to be adjusted through experimentation to produce an effective output.</p>
-
-    <a name="quick-set-up-examples"></a>
-    <h3>Quick Set-up Examples</h3>
-
-    <p>These example setups are meant to illustrate how to configure regulation in particular directions, and not to achieve ideal values to configure your <i>K<sub>P</sub></i>, <i>K<sub>I</sub></i>, and <i>K<sub>D</sub></i> gains. There are a number of online resources that discuss techniques and methods that have been developed to determine ideal PID values (such as <a href="http://robotics.stackexchange.com/questions/167/what-are-good-strategies-for-tuning-pid-loops" target="_blank">here</a>, <a href="http://innovativecontrols.com/blog/basics-tuning-pid-loops" target="_blank">here</a>, <a href="https://hennulat.wordpress.com/2011/01/12/pid-loop-tuning-101/" target="_blank">here</a>, <a href="http://eas.uccs.edu/wang/ECE4330F12/PID-without-a-PhD.pdf" target="_blank">here</a>, and <a href="http://www.atmel.com/Images/doc2558.pdf" target="_blank">here</a>) and since there are no universal values that will work for every system, it is recommended to conduct your own research to understand the variables and essential to conduct your own experiments to effectively implement them.</p>
-
-    <p>Provided merely as an example of the variance of PID values, one of my setups had temperature PID values (up regulation) of <i>K<sub>P</sub></i> = 30, <i>K<sub>I</sub></i> = 1.0, and <i>K<sub>D</sub></i> = 0.5, and humidity PID values (up regulation) of <i>K<sub>P</sub></i> = 1.0, <i>K<sub>I</sub></i> = 0.2, and <i>K<sub>D</sub></i> = 0.5. Furthermore, these values may not have been optimal but they worked well for the conditions of my environmental chamber.</p>
-
-    <a name="exact-temperature-regulation"></a>
-    <h3>Exact Temperature Regulation</h3>
-
-    <p>This will set up the system to raise and lower the temperature to a certain level with two regulatory devices (one that heats and one that cools).</p>
-
-    <p>Add a sensor, then save the proper device and pin/address for each sensor and activate the sensor.</p>
-
-    <p>Add two relays, then save each GPIO and On Trigger state.</p>
-
-    <p>Add a PID, then select the newly-created sensor. Change <i>Setpoint</i> to the desired temperature, <i>Regulate Direction</i> to "Both". Set <i>Raise Relay</i> to the relay attached to the heating device and the <i>Lower Relay</i> to the relay attached to the coolong device.</p>
-
-    <p>Set <i>K<sub>P</sub></i> = 1, <i>K<sub>I</sub></i> = 0, and <i>K<sub>D</sub></i> = 0, then activate the PID.</p>
-
-    <p>If the temperature is lower than the Set Point, the heater should activate at some interval determined by the PID controller until the temperature rises to the set point. If the temperature goes higher than the Set Point (or Set Point + Buffer), the cooling device will activate until the temperature returns to the set point. If the temperature is not reaching the Set Point after a reasonable amount of time, increase the <i>K<sub>P</sub></i> value and see how that affects the system. Experiment with different configurations involving only <i>Read Interval</i> and <i>K<sub>P</sub></i> to achieve a good regulation. Avoid changing the <i>K<sub>I</sub></i> and <i>K<sub>D</sub></i> from 0 until a working regulation is achieved with <i>K<sub>P</sub></i> alone.</p>
-
-    <p>View graphs in the 6 to 12 hour time span to identify how well the temperature is regulated to the Setpoint. What is meant by well-regulated will vary, depending on your specific application and tolerances. Most applications of a PID controller would like to see the proper temperature attained within a reasonable amount of time and with little oscillation around the Setpoint.</p>
-
-    <p>Once regulation is achieved, experiment by reducing <i>K<sub>P</sub></i> slightly (~25%) and increasing <i>K<sub>I</sub></i> by a low amount to start, such as 0.1 (or lower, 0.01), then start the PID and observe how well the controller regulates. Slowly increase <i>K<sub>I</sub></i> until regulation becomes both quick and with little oscillation. At this point, you should be fairly familiar with experimenting with the system and the <i>K<sub>D</sub></i> value can be experimented with once both <i>K<sub>P</sub></i> and <i>K<sub>I</sub></i> have been tuned.</p>
-
-    <a name="high-temperature-regulation"></a>
-    <h3>High Temperature Regulation</h3>
-
-    <p>Often the system can be simplified if two-way regulation is not needed. For instance, if cooling is unnecessary, this can be removed from the system and only up-regulation can be used.</p>
-
-    <p>Use the same configuration as the <a href="#exact-temperature-regulation">Exact Temperature Regulation</a> example, except change <i>Regulate Direction</i> to "Raise" and do not touch the "Down Relay" section.</p>
-
-    <a name="camera"></a>
-    <h3 style="text-decoration: line-through;">Camera</h3>
-
-    <p style="text-decoration: line-through;">Todo.</p>
-
-    <a name="tools"></a>
-    <h3 style="text-decoration: line-through;">Tools</h3>
-
-    <p style="text-decoration: line-through;">Todo.</p>
-
-    <a name="system-backup"></a>
-    <h3>System Backup</h3>
-
-    <p>A backup is made when the system is upgraded.</p>
-
-    <a name="system-restore"></a>
-    <h3>System Restore</h3>
-
-    <p>If you need to restore a backup, do the following, changing the appropriate directory names with these commands, changing 'user' to your user name:
-
-    <pre>sudo mv /home/user/Mycodo /home/user/Mycodo_old
+		<h2>PID Tuning</h2>
+
+		<a name="pid-control-theory"></a>
+		<h3>PID Control Theory</h3>
+
+		<p>The PID controller is the most common regulatory controller found in industrial settings, for it"s ability to handle both simple and complex regulation. The PID controller has three paths, the proportional, integral, and derivative.</p>
+
+		<p>The <b>P</b>roportional takes the error and multiplies it by the constant K<sub>p</sub>, to yield an output value. When the error is large, there will be a large proportional output.</p>
+
+		<p>The <b>I</b>ntegral takes the error and multiplies it by K<sub>i</sub>, then integrates it (K<sub>i</sub> · 1/s). As the error changes over time, the integral will continually sum it and multiply it by the constant K<sub>i</sub>. The integral is used to remove perpetual error in the control system. If using K<sub>p</sub> alone produces an output that produces a perpetual error (i.e. if the sensor measurement never reaches the Set Point), the integral will increase the output until the error decreases and the Set Point is reached.</p>
+
+		<p>The <b>D</b>erivative multiplies the error by K<sub>d</sub>, then differentiates it (K<sub>d</sub> · s). When the error rate changes over time, the output signal will change. The faster the change in error, the larger the derivative path becomes, decreasing the output rate of change. This has the effect of dampening overshoot and undershoot (oscillation) of the Set Point.</p>
+
+		<p><a href="https://en.wikipedia.org/wiki/PID_controller" target="_blank"><img src="/static/img/PIDAnimation.gif"></a></p>
+
+		<p>Using temperature as an example, the Process Variable (PV) is the measured temperature, the Setpoint (SP) is the desired temperature, and the Error (e) is the distance between the measured temperature and the desired temperature (indicating if the actual temperature is too hot or too cold and to what degree). The error is manipulated by each of the three PID components, producing an output, called the Manipulated Variable (MV) or Control Variable (CV). To allow control of how much each path contributes to the output value, each path is multiplied by a gain (represented by <i>K<sub>P</sub></i>, <i>K<sub>I</sub></i>, and <i>K<sub>D</sub></i>). By adjusting the gains, the sensitivity of the system to each path is affected. When all three paths are summed, the PID output is produced. If a gain is set to 0, that path does not contribute to the output and that path is eessentially turned off.</p>
+
+		<p>The output can be used a number of ways, however this controller was designed to use the ouput to affect the measured value (PV). This feedback loop, with a <i>properly tuned</i> PID controller, can achieve a set point in a short period of time, maintain regulation with little oscillation, and respond quickly to disturbance.</p>
+
+		<p>Therefor, if one would be regulating temperature, the sensor would be a temperature sensor and the feedback device(s) would be able to heat and cool. If the temperature is lower than the Set Point, the output value would be positive and a heater would activate. The temperature would rise toward the desired temperature, causing the error to decrease and a lower output to be produced. This feedback loop would continue until the error reaches 0 (at which point the output would be 0). If the temperature continues to rise past the Set Point (this is may be aceptable, depending on the degree), the PID would produce a negative output, which could be used by the cooling device to bring the temperature back down, to reduce the error. If the temperature would normally lower without the aid of a cooling device, then the system can be simplified by omitting a cooler and allowing it to lower on its own.</p>
+
+		<p>Implementing a controller that effectively utilizes <i>K<sub>P</sub></i>, <i>K<sub>I</sub></i>, and <i>K<sub>D</sub></i> can be challenging. Furthermore, it is often unnecessary. For instance, the <i>K<sub>I</sub></i> and <i>K<sub>D</sub></i> can be set to 0, effectively turning them off and producing the very popular and simple P controller. Also popular is the PI controller. It is recommended to start with only <i>K<sub>P</sub></i> activated, then experiment with <i>K<sub>P</sub></i> and <i>K<sub>I</sub></i>, before finally using all three. Because systems will vary (e.g. airspace volume, degree of insulation, and the degree of impact from the connected device, etc.), each path will need to be adjusted through experimentation to produce an effective output.</p>
+
+		<a name="quick-set-up-examples"></a>
+		<h3>Quick Set-up Examples</h3>
+
+		<p>These example setups are meant to illustrate how to configure regulation in particular directions, and not to achieve ideal values to configure your <i>K<sub>P</sub></i>, <i>K<sub>I</sub></i>, and <i>K<sub>D</sub></i> gains. There are a number of online resources that discuss techniques and methods that have been developed to determine ideal PID values (such as <a href="http://robotics.stackexchange.com/questions/167/what-are-good-strategies-for-tuning-pid-loops" target="_blank">here</a>, <a href="http://innovativecontrols.com/blog/basics-tuning-pid-loops" target="_blank">here</a>, <a href="https://hennulat.wordpress.com/2011/01/12/pid-loop-tuning-101/" target="_blank">here</a>, <a href="http://eas.uccs.edu/wang/ECE4330F12/PID-without-a-PhD.pdf" target="_blank">here</a>, and <a href="http://www.atmel.com/Images/doc2558.pdf" target="_blank">here</a>) and since there are no universal values that will work for every system, it is recommended to conduct your own research to understand the variables and essential to conduct your own experiments to effectively implement them.</p>
+
+		<p>Provided merely as an example of the variance of PID values, one of my setups had temperature PID values (up regulation) of <i>K<sub>P</sub></i> = 30, <i>K<sub>I</sub></i> = 1.0, and <i>K<sub>D</sub></i> = 0.5, and humidity PID values (up regulation) of <i>K<sub>P</sub></i> = 1.0, <i>K<sub>I</sub></i> = 0.2, and <i>K<sub>D</sub></i> = 0.5. Furthermore, these values may not have been optimal but they worked well for the conditions of my environmental chamber.</p>
+
+		<a name="exact-temperature-regulation"></a>
+		<h3>Exact Temperature Regulation</h3>
+
+		<p>This will set up the system to raise and lower the temperature to a certain level with two regulatory devices (one that heats and one that cools).</p>
+
+		<p>Add a sensor, then save the proper device and pin/address for each sensor and activate the sensor.</p>
+
+		<p>Add two relays, then save each GPIO and On Trigger state.</p>
+
+		<p>Add a PID, then select the newly-created sensor. Change <i>Setpoint</i> to the desired temperature, <i>Regulate Direction</i> to "Both". Set <i>Raise Relay</i> to the relay attached to the heating device and the <i>Lower Relay</i> to the relay attached to the coolong device.</p>
+
+		<p>Set <i>K<sub>P</sub></i> = 1, <i>K<sub>I</sub></i> = 0, and <i>K<sub>D</sub></i> = 0, then activate the PID.</p>
+
+		<p>If the temperature is lower than the Set Point, the heater should activate at some interval determined by the PID controller until the temperature rises to the set point. If the temperature goes higher than the Set Point (or Set Point + Buffer), the cooling device will activate until the temperature returns to the set point. If the temperature is not reaching the Set Point after a reasonable amount of time, increase the <i>K<sub>P</sub></i> value and see how that affects the system. Experiment with different configurations involving only <i>Read Interval</i> and <i>K<sub>P</sub></i> to achieve a good regulation. Avoid changing the <i>K<sub>I</sub></i> and <i>K<sub>D</sub></i> from 0 until a working regulation is achieved with <i>K<sub>P</sub></i> alone.</p>
+
+		<p>View graphs in the 6 to 12 hour time span to identify how well the temperature is regulated to the Setpoint. What is meant by well-regulated will vary, depending on your specific application and tolerances. Most applications of a PID controller would like to see the proper temperature attained within a reasonable amount of time and with little oscillation around the Setpoint.</p>
+
+		<p>Once regulation is achieved, experiment by reducing <i>K<sub>P</sub></i> slightly (~25%) and increasing <i>K<sub>I</sub></i> by a low amount to start, such as 0.1 (or lower, 0.01), then start the PID and observe how well the controller regulates. Slowly increase <i>K<sub>I</sub></i> until regulation becomes both quick and with little oscillation. At this point, you should be fairly familiar with experimenting with the system and the <i>K<sub>D</sub></i> value can be experimented with once both <i>K<sub>P</sub></i> and <i>K<sub>I</sub></i> have been tuned.</p>
+
+		<a name="high-temperature-regulation"></a>
+		<h3>High Temperature Regulation</h3>
+
+		<p>Often the system can be simplified if two-way regulation is not needed. For instance, if cooling is unnecessary, this can be removed from the system and only up-regulation can be used.</p>
+
+		<p>Use the same configuration as the <a href="#exact-temperature-regulation">Exact Temperature Regulation</a> example, except change <i>Regulate Direction</i> to "Raise" and do not touch the "Down Relay" section.</p>
+
+		<a name="camera"></a>
+		<h3 style="text-decoration: line-through;">Camera</h3>
+
+		<p style="text-decoration: line-through;">Todo.</p>
+
+		<a name="tools"></a>
+		<h3 style="text-decoration: line-through;">Tools</h3>
+
+		<p style="text-decoration: line-through;">Todo.</p>
+
+		<a name="system-backup"></a>
+		<h3>System Backup</h3>
+
+		<p>A backup is made when the system is upgraded.</p>
+
+		<a name="system-restore"></a>
+		<h3>System Restore</h3>
+
+		<p>If you need to restore a backup, do the following, changing the appropriate directory names with these commands, changing 'user' to your user name:
+
+		<pre>sudo mv /home/user/Mycodo /home/user/Mycodo_old
 sudo cp -a /var/Mycodo-backups/Mycodo-TIME-COMMIT /home/user/Mycodo
 sudo service mycodo restart
 sudo /etc/init.d/apache2 restart</pre>
-    </p>
-
-    <a name="preserving-custom-code"></a>
-    <h3>Preserving Custom Code</h3>
-
-    As per the <a href="https://github.com/kizniche/Mycodo/issues/25#issuecomment-143360432" target="_blank">work done by Boomstick8x</a>, the process to preserve custom code edits and restore them after a Mycodo update is below. Be aware that this method does not guarantee the successful operation of Mycodo after restoring custom code, as it can't be unknown what is changed in an update. It's assumed that if you're producing custom code, you should also be familiar with analyzing the changes of an update to determine if your code edits will work.
-
-    <table class="custom-code" style="padding: 1.5em 0 1em 0">
-      <tr>
-        <td colspan="2">Stash uncommited changes and apply them after an update:</td>
-      </tr>
-      <tr>
-        <td>1. <code>git stash</code></td>
-        <td>Save uncommited changes to git stack (use <code>git stash list</code> to see the stack)</td>
-      </tr>
-      <tr>
-        <td>2. Update Mycodo</td>
-      </tr>
-      <tr>
-        <td>3. <code>git stash apply</code></td>
-        <td>Apply the last saved changes to updated version (<code>git stash pop</code> can be used to apply changes from the stack and then drop the stack)</td>
-      </tr>
-      <tr>
-        <td>4. Check if everything worked</td>
-      </tr>
-      <tr>
-        <td>5. <code>git stash drop</code></td>
-        <td>Drop last saved stash (if <code>git stash pop</code> wasn't used)</td>
-      </tr>
-      <tr>
-        <td colspan="2" style="padding-top: 1.5em;">Creating a patch file of changes and restoring them after an update:</td>
-      </tr>
-      <tr>
-        <td>1. <code>git stash</code></td>
-        <td>Stash changes</td>
-      </tr>
-      <tr>
-        <td style="white-space: nowrap;">2. <code>git stash show -p > name.patch</code></td>
-        <td>Stash output in a patch file (add <code>--binary</code> option after <code>-p</code> if we also need to stash binary files: <code>git stash show -p --binary > name.patch</code>)</td>
-      </tr>
-      <tr>
-        <td>3. <code>git apply --stat name.patch</code></td>
-        <td>View is everything looks good</td>
-      </tr>
-      <tr>
-        <td>4. <code>git apply --check name.patch</code></td>
-        <td>Verify no errors</td>
-      </tr>
-      <tr>
-        <td>5. <code>git apply name.patch</code></td>
-        <td>Apply the patch</td>
-      </tr>
-    </table>
-
-    <h2 style="padding-top: 2em;">Appendix</h2>
-
-    <a name="temperature-sensors"></a>
-    <h3>Temperature Sensors</h3>
-
-    <a name="raspberry-pi"></a>
-    <h4>Raspberry Pi (integrated)</h4>
-
-    <p>The Raspberry Pi has an integrated temperature sensor on the BCM2835 SoC that measure the temperature of the CPU/GPU. This is the easiest sensor to set up in Mycodo, as it is immediately available to be used.</p>
+		</p>
+
+		<a name="preserving-custom-code"></a>
+		<h3>Preserving Custom Code</h3>
+
+		As per the <a href="https://github.com/kizniche/Mycodo/issues/25#issuecomment-143360432" target="_blank">work done by Boomstick8x</a>, the process to preserve custom code edits and restore them after a Mycodo update is below. Be aware that this method does not guarantee the successful operation of Mycodo after restoring custom code, as it can't be unknown what is changed in an update. It's assumed that if you're producing custom code, you should also be familiar with analyzing the changes of an update to determine if your code edits will work.
+
+		<table class="custom-code" style="padding: 1.5em 0 1em 0">
+			<tr>
+				<td colspan="2">Stash uncommited changes and apply them after an update:</td>
+			</tr>
+			<tr>
+				<td>1. <code>git stash</code></td>
+				<td>Save uncommited changes to git stack (use <code>git stash list</code> to see the stack)</td>
+			</tr>
+			<tr>
+				<td>2. Update Mycodo</td>
+			</tr>
+			<tr>
+				<td>3. <code>git stash apply</code></td>
+				<td>Apply the last saved changes to updated version (<code>git stash pop</code> can be used to apply changes from the stack and then drop the stack)</td>
+			</tr>
+			<tr>
+				<td>4. Check if everything worked</td>
+			</tr>
+			<tr>
+				<td>5. <code>git stash drop</code></td>
+				<td>Drop last saved stash (if <code>git stash pop</code> wasn't used)</td>
+			</tr>
+			<tr>
+				<td colspan="2" style="padding-top: 1.5em;">Creating a patch file of changes and restoring them after an update:</td>
+			</tr>
+			<tr>
+				<td>1. <code>git stash</code></td>
+				<td>Stash changes</td>
+			</tr>
+			<tr>
+				<td style="white-space: nowrap;">2. <code>git stash show -p > name.patch</code></td>
+				<td>Stash output in a patch file (add <code>--binary</code> option after <code>-p</code> if we also need to stash binary files: <code>git stash show -p --binary > name.patch</code>)</td>
+			</tr>
+			<tr>
+				<td>3. <code>git apply --stat name.patch</code></td>
+				<td>View is everything looks good</td>
+			</tr>
+			<tr>
+				<td>4. <code>git apply --check name.patch</code></td>
+				<td>Verify no errors</td>
+			</tr>
+			<tr>
+				<td>5. <code>git apply name.patch</code></td>
+				<td>Apply the patch</td>
+			</tr>
+		</table>
+
+		<h2 style="padding-top: 2em;">Appendix</h2>
+
+		<a name="temperature-sensors"></a>
+		<h3>Temperature Sensors</h3>
+
+		<a name="raspberry-pi"></a>
+		<h4>Raspberry Pi (integrated)</h4>
+
+		<p>The Raspberry Pi has an integrated temperature sensor on the BCM2835 SoC that measure the temperature of the CPU/GPU. This is the easiest sensor to set up in Mycodo, as it is immediately available to be used.</p>
 
 
     <a name="atlas_scientific-PT1000"></a>
@@ -431,23 +379,23 @@
     <br>Cable min temp -55°C
     </p>
 
-    <a name="DS18B20"></a>
-    <h4>DS18B20</h4>
-
-    <p>The DS18B20 is a 1-Wire digital temperature sensor from Maxim IC. Each sensor has a unique 64-Bit Serial number, allowing for a huge number of sensors to be used on one data bus (GPIO 4).</p>
-
-    <p>
-    Specifications:
-    <br>Usable temperature range: -55 to 125°C (-67°F to +257°F)
-    <br>9 to 12 bit selectable resolution
-    <br>Uses 1-Wire interface- requires only one digital pin for communication
-    <br>Unique 64 bit ID burned into chip
-    <br>Multiple sensors can share one pin
-    <br>±0.5°C Accuracy from -10°C to +85°C
-    <br>Temperature-limit alarm system
-    <br>Query time is less than 750ms
-    <br>Usable with 3.0V to 5.5V power/data
-    </p>
+		<a name="DS18B20"></a>
+		<h4>DS18B20</h4>
+
+		<p>The DS18B20 is a 1-Wire digital temperature sensor from Maxim IC. Each sensor has a unique 64-Bit Serial number, allowing for a huge number of sensors to be used on one data bus (GPIO 4).</p>
+
+		<p>
+		Specifications:
+		<br>Usable temperature range: -55 to 125°C (-67°F to +257°F)
+		<br>9 to 12 bit selectable resolution
+		<br>Uses 1-Wire interface- requires only one digital pin for communication
+		<br>Unique 64 bit ID burned into chip
+		<br>Multiple sensors can share one pin
+		<br>±0.5°C Accuracy from -10°C to +85°C
+		<br>Temperature-limit alarm system
+		<br>Query time is less than 750ms
+		<br>Usable with 3.0V to 5.5V power/data
+		</p>
 
     <a name="TMP006"></a>
     <h4>TMP 006/007</h4>
@@ -460,8 +408,8 @@
     <br>Optimal operating voltage of 3.3V to 5V (tolerant up to 7V max)
     </p>
 
-    <a name="temperature-humidity-sensors"></a>
-    <h3>Temperature/Humidity Sensors</h3>
+		<a name="temperature-humidity-sensors"></a>
+		<h3>Temperature/Humidity Sensors</h3>
 
     <a name="AM2315"></a>
     <h4>AM2315</h4>
@@ -475,31 +423,31 @@
     <br>No more than 0.5 Hz sampling rate (once every 2 seconds)
     </p>
 
-    <a name="DHT11"></a>
-    <h4>DHT11</h4>
-
-    <p>
-    Specifications:
-    <br>3 to 5V power and I/O
-    <br>2.5mA max current use during conversion (while requesting data)
-    <br>20-80% humidity readings with 5% accuracy
-    <br>0-50°C temperature readings ±2°C accuracy
-    <br>No more than 1 Hz sampling rate (once every second)
-    </p>
-
-    <a name="DHT22-AM2302"></a>
-    <h4>DHT22, AM2302</h4>
-
-    <p>Compared to the DHT11, this sensor is more precise, more accurate and works in a bigger range of temperature/humidity, but its larger and more expensive.</p>
-
-    <p>
-    Specifications:
-    <br>0-100% humidity readings with 2% (10-90% RH) and 5% (0-10% RH and 90-100% RH) accuracy
-    <br>-40 to 80°C temperature readings ±0.5°C accuracy
-    <br>3 to 5V power and I/O
-    <br>2.5mA max current use during conversion (while requesting data)
-    <br>No more than 0.5 Hz sampling rate (once every 2 seconds)
-    </p>
+		<a name="DHT11"></a>
+		<h4>DHT11</h4>
+
+		<p>
+		Specifications:
+		<br>3 to 5V power and I/O
+		<br>2.5mA max current use during conversion (while requesting data)
+		<br>20-80% humidity readings with 5% accuracy
+		<br>0-50°C temperature readings ±2°C accuracy
+		<br>No more than 1 Hz sampling rate (once every second)
+		</p>
+
+		<a name="DHT22-AM2302"></a>
+		<h4>DHT22, AM2302</h4>
+
+		<p>Compared to the DHT11, this sensor is more precise, more accurate and works in a bigger range of temperature/humidity, but its larger and more expensive.</p>
+
+		<p>
+		Specifications:
+		<br>0-100% humidity readings with 2% (10-90% RH) and 5% (0-10% RH and 90-100% RH) accuracy
+		<br>-40 to 80°C temperature readings ±0.5°C accuracy
+		<br>3 to 5V power and I/O
+		<br>2.5mA max current use during conversion (while requesting data)
+		<br>No more than 0.5 Hz sampling rate (once every 2 seconds)
+		</p>
 
     <a name="HTU21D"></a>
     <h4>HTU21D</h4>
@@ -511,80 +459,6 @@
     <br>-30 to 90°C temperature readings ±1°C typical accuracy
     </p>
 
-<<<<<<< HEAD
-    <a name="SHT1X"></a>
-    <h4>SHT1x</h4> (SHT10, SHT11, SHT15)
-
-    <p>
-    Specifications:
-    <br>0-100% humidity readings with 2%-5% (10-90% RH) and 2%-7.5% (0-10% RH and 90-100% RH) accuracy
-    <br>-40 to 125°C temperature readings ±0.5°C, ±0.4°C, and ±0.3°C typical accuracy (respectively)
-    <br>2.4 to 5.5V power and I/O
-    <br>No more than 0.125 Hz sampling rate (once every 8 seconds)
-    </p>
-
-    <a name="SHT7X"></a>
-    <h4>SHT7x</h4> (SHT71, SHT75)
-
-    <p>
-    Specifications:
-    <br>0-100% humidity readings with 2%-3% (10-90% RH) and 2%-5% (0-10% RH and 90-100% RH) accuracy
-    <br>-40 to 125°C temperature readings ±0.4°C and ±0.3°C typical accuracy (respectively)
-    <br>2.4 to 5.5V power and I/O
-    <br>No more than 0.125 Hz sampling rate (once every 8 seconds)
-    </p>
-
-    <a name="co2-sensors"></a>
-    <h3>CO<sub>2</sub> Sensors</h3>
-
-    <a name="K-30"></a>
-    <h4>K-30</h4>
-
-    <p>
-    Specifications:
-    <br>0 – 10,000 ppm (0-5,000 ppm within specifications)
-    <br>Repeatability: ± 20 ppm ± 1 % of measured value within specifications
-    <br>Accuracy: ± 30 ppm ± 3 % of measured value within specifications
-    <br>Non-dispersive infrared (NDIR) technology
-    <br>Sensor life expectancy: > 15 years
-    <br>Self-diagnostics: complete function check of the sensor module
-    <br>Warm-up time: &lt; 1 min. (@ full specs &lt; 15 min)
-    <br>0.5 Hz sampling rate (once every 2 seconds)
-    </p>
-
-    <a name="moisture-sensors"></a>
-    <h3>Moisture Sensors</h3>
-
-    <a name="CHIRP"></a>
-    <h4>Chirp</h4>
-
-    <p>The Chirp sensor measures moisture, light, and temperature.</p>
-
-    <p>
-    Specifications:
-    <br>Vin: 3 to 5V
-    <br>I<sup>2</sup>C 7-bit address 0x77
-    </p>
-
-    <a name="pressure-sensors"></a>
-    <h3>Pressure Sensors</h3>
-
-    <a name="BMP"></a>
-    <h4>BMP085, BMP180</h4>
-
-    <p>The BMP180 is the next-generation of sensors from Bosch, and replaces the BMP085. It is completely identical to the BMP085 in terms of firmware/software/interfacing.</p>
-
-    <p>
-    Specifications:
-    <br>300-1100 hPa (9000m to -500m above sea level)
-    <br>Up to 0.03hPa / 0.25m resolution
-    <br>-40 to +85°C operational range
-    <br>+-2°C temperature accuracy
-    <br>Vin: 3 to 5V
-    <br>Logic: 3 to 5V compliant
-    <br>I<sup>2</sup>C 7-bit address 0x77
-    </p>
-=======
 		<a name="SHT1X"></a>
 		<h4>SHT1x</h4> (SHT10, SHT11, SHT15)
 
@@ -657,7 +531,6 @@
 		<br>Logic: 3 to 5V compliant
 		<br>I<sup>2</sup>C 7-bit address 0x77
 		</p>
->>>>>>> 6b0e317e
 
     <a name="luminosity-sensors"></a>
     <h3>Luminosity Sensors</h3>
@@ -674,13 +547,13 @@
     <br>Max current: 0.6mA.
     </p>
 
-    <a name="multiplexers"></a>
-    <h3>I<sup>2</sup>C Multiplexers</h3>
-
-    <a name="TCA9548A"></a>
-    <h4>TCA9548A</h4>
-
-    <p>The TCA9548A I<sup>2</sup>C allows multiple sensors that have the same I<sup>2</sup>C address to be used with mycodo (such as the AM2315). The multiplexer has a selectable address, from 0x70 through 0x77, allowing up to 8 multiplexers to be used at once. With 8 channels per multiplexer, this allows up to 64 devices with the same address to be used.</p>
+		<a name="multiplexers"></a>
+		<h3>I<sup>2</sup>C Multiplexers</h3>
+
+		<a name="TCA9548A"></a>
+		<h4>TCA9548A</h4>
+
+		<p>The TCA9548A I<sup>2</sup>C allows multiple sensors that have the same I<sup>2</sup>C address to be used with mycodo (such as the AM2315). The multiplexer has a selectable address, from 0x70 through 0x77, allowing up to 8 multiplexers to be used at once. With 8 channels per multiplexer, this allows up to 64 devices with the same address to be used.</p>
 
     <a name="adc"></a>
     <h3>Analog to Digital Converters</h3>
