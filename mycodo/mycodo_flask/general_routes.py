# coding=utf-8
"""
This module is a temporary holding area for the mycodo_flask routes while they are organized into
their own logical packages and modules.  See https://github.com/kizniche/Mycodo/issues/129

If you are looking for something to do then breaking up these routes is a great start.  You
will see that many of the routes accept a range of variable rules and return one of multiple
pages based on the variable for the route.  Moving towards smaller sections of code for specific
endpoints is the ultimate goal because it will be easier to test, read, and modify along with
being less error prone.
"""
from __future__ import print_function
import logging
import os
import socket
import sys
import calendar
import datetime
import time
from RPi import GPIO
from dateutil.parser import parse as date_parse

from flask.blueprints import Blueprint
from flask import current_app
from flask import flash
from flask import jsonify
from flask import make_response
from flask import redirect
from flask import render_template
from flask import Response
from flask import request
from flask import send_from_directory
from flask import session
from flask import url_for
from flask_influxdb import InfluxDB

import flaskforms
import flaskutils

from flaskutils import gzipped
from mycodo_flask.authentication.views import admin_exists
from mycodo_flask.authentication.views import clear_cookie_auth
from mycodo_flask.authentication.views import logged_in

from mycodo_flask.authentication.views import admin_exists
from mycodo_flask.authentication.views import logged_in

from databases.utils import session_scope
from databases.mycodo_db.models import DisplayOrder
from databases.mycodo_db.models import Misc
from databases.mycodo_db.models import Relay
from databases.mycodo_db.models import Remote
from databases.users_db.models import Users

from devices.camera_pi import CameraStream

<<<<<<< HEAD
from utils.camera import camera_record
from utils.method import sine_wave_y_out, bezier_curve_y_out
from utils.statistics import return_stat_file_dict
from utils.system_pi import cmd_output
from utils.system_pi import get_sec
from utils.system_pi import internet

=======
>>>>>>> 6b0e317e
from mycodo_client import DaemonControl

from config import INFLUXDB_USER
from config import INFLUXDB_PASSWORD
from config import INFLUXDB_DATABASE
from config import INSTALL_DIRECTORY
from config import LOG_PATH
from config import MYCODO_VERSION

blueprint = Blueprint('general_routes', __name__, static_folder='../static', template_folder='../templates')

logger = logging.getLogger(__name__)
influx_db = InfluxDB()


def before_blueprint_request():
    """
    Ensure databases exist and at least one user is in the user database.
    """
<<<<<<< HEAD
    ca = current_app
    if (not os.path.isfile(current_app.config['SQL_DATABASE_MYCODO']) or
        not os.path.isfile(current_app.config['SQL_DATABASE_USER'])):
        return ('Error: Cannot find databases. Run '
                '"init_databases.py --install_db all" to generate them.')
=======
>>>>>>> 6b0e317e
    if not admin_exists():
        return redirect(url_for("authentication.create_admin"))
blueprint.before_request(before_blueprint_request)


@blueprint.route('/')
def home():
    """Load the default landing page"""
    if logged_in():
<<<<<<< HEAD
        return redirect(url_for('general_routes.page', page='live'))
    return clear_cookie_auth()


@blueprint.route('/<page>', methods=('GET', 'POST'))
def page(page):
    """
    Load the main pages of the web-UI
    """
    if not logged_in():
        return redirect(url_for('general_routes.home'))

    # Default 'settings' landing page
    elif page == 'settings':
        return redirect('settings/general')

    # Default landing page
    elif page == 'live':
        # Retrieve tables for the data displayed on the live page
        pid = flaskutils.db_retrieve_table(current_app.config['MYCODO_DB_PATH'], PID)
        relay = flaskutils.db_retrieve_table(current_app.config['MYCODO_DB_PATH'], Relay)
        sensor = flaskutils.db_retrieve_table(current_app.config['MYCODO_DB_PATH'], Sensor)
        timer = flaskutils.db_retrieve_table(current_app.config['MYCODO_DB_PATH'], Timer)

        # Retrieve the display order of the controllers
        pid_display_order_unsplit = flaskutils.db_retrieve_table(
            current_app.config['MYCODO_DB_PATH'], DisplayOrder, first=True).pid
        if pid_display_order_unsplit:
            pid_display_order = pid_display_order_unsplit.split(",")
        else:
            pid_display_order = []

        sensor_display_order_unsplit = flaskutils.db_retrieve_table(
            current_app.config['MYCODO_DB_PATH'], DisplayOrder, first=True).sensor
        if sensor_display_order_unsplit:
            sensor_display_order = sensor_display_order_unsplit.split(",")
        else:
            sensor_display_order = []

        # Filter only activated sensors
        sensor_order_sorted = []
        for each_sensor_order in sensor_display_order:
            for each_sensor in sensor:
                if (each_sensor_order == each_sensor.id and
                        each_sensor.activated):
                    sensor_order_sorted.append(each_sensor.id)

        # Retrieve only parent method columns
        with session_scope(current_app.config['MYCODO_DB_PATH']) as new_session:
            method = new_session.query(Method).filter(
                Method.method_order == 0).all()
            new_session.expunge_all()
            new_session.close()

        return render_template('pages/live.html',
                               method=method,
                               pid=pid,
                               relay=relay,
                               sensor=sensor,
                               timer=timer,
                               pidDisplayOrder=pid_display_order,
                               sensorDisplayOrderSorted=sensor_order_sorted)

    elif page == 'graph-async':
        sensor = flaskutils.db_retrieve_table(current_app.config['MYCODO_DB_PATH'], Sensor)
        sensor_choices = flaskutils.choices_sensors(sensor)
        sensor_choices_split = OrderedDict()
        for key, value in sensor_choices.iteritems():
            order = key.split(",")
            # Separate sensor IDs and measurement types
            sensor_choices_split.update({order[0]: order[1]})

        selected_id = None
        selected_measure = None
        if request.method == 'POST':
            selected_id = request.form['selected_measure'].split(",")[0]
            selected_measure = request.form['selected_measure'].split(",")[1]

        return render_template('pages/graph-async.html',
                               sensor=sensor,
                               sensor_choices=sensor_choices,
                               sensor_choices_split=sensor_choices_split,
                               selected_id=selected_id,
                               selected_measure=selected_measure)

    elif page == 'graph':
        graph = flaskutils.db_retrieve_table(current_app.config['MYCODO_DB_PATH'], Graph)
        pid = flaskutils.db_retrieve_table(current_app.config['MYCODO_DB_PATH'], PID)
        relay = flaskutils.db_retrieve_table(current_app.config['MYCODO_DB_PATH'], Relay)
        sensor = flaskutils.db_retrieve_table(current_app.config['MYCODO_DB_PATH'], Sensor)

        display_order_unsplit = flaskutils.db_retrieve_table(
            current_app.config['MYCODO_DB_PATH'], DisplayOrder, first=True).graph
        if display_order_unsplit:
            display_order = display_order_unsplit.split(",")
        else:
            display_order = []

        # Create form objects
        formModGraph = flaskforms.ModGraph()
        formDelGraph = flaskforms.DelGraph()
        formOrderGraph = flaskforms.OrderGraph()
        formAddGraph = flaskforms.AddGraph()

        # Units to display for each measurement in the graph legend
        measurement_units = {'cpu_load_1m': '',
                             'cpu_load_5m': '',
                             'cpu_load_15m': '',
                             'temperature': '°C'.decode('utf-8'),
                             'temperature_object': '°C'.decode('utf-8'),
                             'temperature_die': '°C'.decode('utf-8'),
                             'humidity': ' %',
                             'dewpoint': '°C'.decode('utf-8'),
                             'co2': ' ppmv',
                             'lux': 'lx',
                             'pressure': ' Pa',
                             'altitude': ' m'}

        # Retrieve all choices to populate form dropdowns
        pid_choices = flaskutils.choices_id_name(pid)
        relay_choices = flaskutils.choices_id_name(relay)
        sensor_choices = flaskutils.choices_sensors(sensor)

        formModGraph.pidIDs.choices = []
        formModGraph.relayIDs.choices = []
        formModGraph.sensorIDs.choices = []

        for key, value in pid_choices.iteritems():
            formModGraph.pidIDs.choices.append((key, value))
        for key, value in relay_choices.iteritems():
            formModGraph.relayIDs.choices.append((key, value))
        sensor_choices_split = OrderedDict()
        for key, value in sensor_choices.iteritems():
            # Add miltiselect values as form choices, for validation
            formModGraph.sensorIDs.choices.append((key, value))
            order = key.split(",")
            # Separate sensor IDs and measurement types
            sensor_choices_split.update({order[0]: order[1]})

        # Detect which form on the page was submitted
        if request.method == 'POST':
            form_name = request.form['form-name']
            if form_name == 'modGraph':
                flaskutils.graph_mod(formModGraph)
            elif form_name == 'delGraph':
                flaskutils.graph_del(formDelGraph, display_order)
            elif form_name == 'orderGraph':
                flaskutils.graph_reorder(formOrderGraph, display_order)
            elif form_name == 'addGraph':
                flaskutils.graph_add(formAddGraph, display_order)
            return redirect('/graph')

        return render_template('pages/graph.html',
                               graph=graph,
                               pid=pid,
                               relay=relay,
                               sensor=sensor,
                               pid_choices=pid_choices,
                               relay_choices=relay_choices,
                               sensor_choices=sensor_choices,
                               sensor_choices_split=sensor_choices_split,
                               measurement_units=measurement_units,
                               displayOrder=display_order,
                               formModGraph=formModGraph,
                               formDelGraph=formDelGraph,
                               formOrderGraph=formOrderGraph,
                               formAddGraph=formAddGraph)

    elif page == 'sensor':
        lcd = flaskutils.db_retrieve_table(current_app.config['MYCODO_DB_PATH'], LCD)
        pid = flaskutils.db_retrieve_table(current_app.config['MYCODO_DB_PATH'], PID)
        relay = flaskutils.db_retrieve_table(current_app.config['MYCODO_DB_PATH'], Relay)
        sensor = flaskutils.db_retrieve_table(current_app.config['MYCODO_DB_PATH'], Sensor)
        sensor_conditional = flaskutils.db_retrieve_table(
            current_app.config['MYCODO_DB_PATH'], SensorConditional)
        users = flaskutils.db_retrieve_table(current_app.config['USER_DB_PATH'], Users)

        display_order_unsplit = flaskutils.db_retrieve_table(
            current_app.config['MYCODO_DB_PATH'], DisplayOrder, first=True).sensor
        if display_order_unsplit:
            display_order = display_order_unsplit.split(",")
        else:
            display_order = []

        formAddSensor = flaskforms.AddSensor()
        formModSensor = flaskforms.ModSensor()
        formModSensorCond = flaskforms.ModSensorConditional()

        # Create list of file names from the sensor_options directory
        # Used in generating the correct options for each sensor/device
        sensor_template_list = []
        sensor_path = "{}/mycodo/mycodo_flask/templates/pages/sensor_options/".format(INSTALL_DIRECTORY)
        for (dirpath, dirnames, filenames) in os.walk(sensor_path):
            sensor_template_list.extend(filenames)
            break
        sensor_templates = []
        for each_fname in sensor_template_list:
            sensor_templates.append(each_fname.split(".")[0])

        if request.method == 'POST':
            form_name = request.form['form-name']
            if form_name == 'addSensor':
                flaskutils.sensor_add(formAddSensor, display_order)
            elif form_name == 'modSensor':
                if formModSensor.modSensorSubmit.data:
                    flaskutils.sensor_mod(formModSensor)
                elif formModSensor.delSensorSubmit.data:
                    flaskutils.sensor_del(formModSensor, display_order)
                elif formModSensor.orderSensorUp.data or formModSensor.orderSensorDown.data:
                    flaskutils.sensor_reorder(formModSensor, display_order)
                elif formModSensor.activateSensorSubmit.data:
                    flaskutils.sensor_activate(formModSensor)
                elif formModSensor.deactivateSensorSubmit.data:
                    flaskutils.sensor_deactivate(formModSensor)
                elif formModSensor.sensorCondAddSubmit.data:
                    flaskutils.sensor_conditional_add(formModSensor)
            elif form_name == 'modSensorConditional':
                flaskutils.sensor_conditional_mod(formModSensorCond)
            return redirect('/sensor')

        return render_template('pages/sensor.html',
                               lcd=lcd,
                               pid=pid,
                               relay=relay,
                               sensor=sensor,
                               sensor_conditional=sensor_conditional,
                               sensor_templates=sensor_templates,
                               users=users,
                               displayOrder=display_order,
                               formAddSensor=formAddSensor,
                               formModSensor=formModSensor,
                               formModSensorCond=formModSensorCond)

    elif page == 'relay':
        lcd = flaskutils.db_retrieve_table(current_app.config['MYCODO_DB_PATH'], LCD)
        relay = flaskutils.db_retrieve_table(current_app.config['MYCODO_DB_PATH'], Relay)
        relayconditional = flaskutils.db_retrieve_table(
            current_app.config['MYCODO_DB_PATH'], RelayConditional)
        users = flaskutils.db_retrieve_table(current_app.config['USER_DB_PATH'], Users)

        display_order_unsplit = flaskutils.db_retrieve_table(
            current_app.config['MYCODO_DB_PATH'], DisplayOrder, first=True).relay
        if display_order_unsplit:
            display_order = display_order_unsplit.split(",")
        else:
            display_order = []

        formAddRelay = flaskforms.AddRelay()
        formDelRelay = flaskforms.DelRelay()
        formModRelay = flaskforms.ModRelay()
        formOrderRelay = flaskforms.OrderRelay()
        formRelayOnOff = flaskforms.RelayOnOff()
        formAddRelayCond = flaskforms.AddRelayConditional()
        formModRelayCond = flaskforms.ModRelayConditional()

        if request.method == 'POST':
            form_name = request.form['form-name']
            if form_name == 'RelayOnOff':
                flaskutils.relay_on_off(formRelayOnOff)
            elif form_name == 'addRelay':
                flaskutils.relay_add(formAddRelay, display_order)
            elif form_name == 'modRelay':
                flaskutils.relay_mod(formModRelay)
            elif form_name == 'delRelay':
                flaskutils.relay_del(formDelRelay, display_order)
            elif form_name == 'orderRelay':
                flaskutils.relay_reorder(formOrderRelay, display_order)
            elif form_name == 'addRelayConditional':
                flaskutils.relay_conditional_add(formAddRelayCond)
            elif form_name == 'modRelayConditional':
                flaskutils.relay_conditional_mod(formModRelayCond)
            return redirect('/relay')

        return render_template('pages/relay.html',
                               lcd=lcd,
                               relay=relay,
                               relayconditional=relayconditional,
                               users=users,
                               displayOrder=display_order,
                               formOrderRelay=formOrderRelay,
                               formAddRelay=formAddRelay,
                               formModRelay=formModRelay,
                               formDelRelay=formDelRelay,
                               formRelayOnOff=formRelayOnOff,
                               formAddRelayCond=formAddRelayCond,
                               formModRelayCond=formModRelayCond)

    elif page == 'pid':
        pids = flaskutils.db_retrieve_table(current_app.config['MYCODO_DB_PATH'], PID)
        relay = flaskutils.db_retrieve_table(current_app.config['MYCODO_DB_PATH'], Relay)
        sensor = flaskutils.db_retrieve_table(current_app.config['MYCODO_DB_PATH'], Sensor)

        display_order_unsplit = flaskutils.db_retrieve_table(
            current_app.config['MYCODO_DB_PATH'], DisplayOrder, first=True).pid
        if display_order_unsplit:
            display_order = display_order_unsplit.split(",")
        else:
            display_order = []

        formModPIDMethod = flaskforms.ModPIDMethod()
        formActivatePID = flaskforms.ActivatePID()
        formAddPID = flaskforms.AddPID()
        formAddPIDSetpoint = flaskforms.AddPIDsetpoint()
        formModPIDSetpoint = flaskforms.ModPIDsetpoint()
        formDeactivatePID = flaskforms.DeactivatePID()
        formDelPID = flaskforms.DelPID()
        formModPID = flaskforms.ModPID()
        formOrderPID = flaskforms.OrderPID()

        with session_scope(current_app.config['MYCODO_DB_PATH']) as new_session:
            method = new_session.query(Method)
            method = method.filter(Method.method_order == 0).all()
            new_session.expunge_all()
            new_session.close()

        if request.method == 'POST':
            form_name = request.form['form-name']
            if form_name == 'addPID':
                flaskutils.pid_add(formAddPID, display_order)
            elif form_name == 'modPID':
                flaskutils.pid_mod(formModPID)
            elif form_name == 'modPIDMethod':
                flaskutils.pid_mod_method(formModPIDMethod)
            elif form_name == 'addPIDSetpoint':
                flaskutils.pid_add_setpoint(formAddPIDSetpoint)
            elif form_name == 'modPIDSetpoint':
                flaskutils.pid_mod_setpoint(formModPIDSetpoint)
            elif form_name == 'delPID':
                flaskutils.pid_del(formDelPID, display_order)
            elif form_name == 'orderPID':
                flaskutils.pid_reorder(formOrderPID, display_order)
            elif form_name == 'activatePID':
                flaskutils.pid_activate(formActivatePID)
            elif form_name == 'deactivatePID':
                flaskutils.pid_deactivate(formDeactivatePID)
            return redirect('/pid')

        return render_template('pages/pid.html',
                               method=method,
                               pids=pids,
                               relay=relay,
                               sensor=sensor,
                               displayOrder=display_order,
                               formModPIDMethod=formModPIDMethod,
                               formOrderPID=formOrderPID,
                               formAddPID=formAddPID,
                               formAddPIDSetpoint=formAddPIDSetpoint,
                               formModPIDSetpoint=formModPIDSetpoint,
                               formModPID=formModPID,
                               formDelPID=formDelPID,
                               formActivatePID=formActivatePID,
                               formDeactivatePID=formDeactivatePID)

    elif page == 'lcd':
        lcd = flaskutils.db_retrieve_table(current_app.config['MYCODO_DB_PATH'], LCD)
        pid = flaskutils.db_retrieve_table(current_app.config['MYCODO_DB_PATH'], PID)
        relay = flaskutils.db_retrieve_table(current_app.config['MYCODO_DB_PATH'], Relay)
        sensor = flaskutils.db_retrieve_table(current_app.config['MYCODO_DB_PATH'], Sensor)

        display_order_unsplit = flaskutils.db_retrieve_table(
            current_app.config['MYCODO_DB_PATH'], DisplayOrder, first=True).lcd
        if display_order_unsplit:
            display_order = display_order_unsplit.split(",")
        else:
            display_order = []

        formActivateLCD = flaskforms.ActivateLCD()
        formAddLCD = flaskforms.AddLCD()
        formDeactivateLCD = flaskforms.DeactivateLCD()
        formDelLCD = flaskforms.DelLCD()
        formModLCD = flaskforms.ModLCD()
        formOrderLCD = flaskforms.OrderLCD()
        formResetFlashingLCD = flaskforms.ResetFlashingLCD()

        if request.method == 'POST':
            form_name = request.form['form-name']
            if form_name == 'orderLCD':
                flaskutils.lcd_reorder(formOrderLCD, display_order)
            elif form_name == 'addLCD':
                flaskutils.lcd_add(formAddLCD, display_order)
            elif form_name == 'modLCD':
                flaskutils.lcd_mod(formModLCD)
            elif form_name == 'delLCD':
                flaskutils.lcd_del(formDelLCD, display_order)
            elif form_name == 'activateLCD':
                flaskutils.lcd_activate(formActivateLCD)
            elif form_name == 'deactivateLCD':
                flaskutils.lcd_deactivate(formDeactivateLCD)
            elif form_name == 'resetFlashingLCD':
                flaskutils.lcd_reset_flashing(formResetFlashingLCD)
            return redirect('/lcd')

        return render_template('pages/lcd.html',
                               lcd=lcd,
                               pid=pid,
                               relay=relay,
                               sensor=sensor,
                               displayOrder=display_order,
                               formOrderLCD=formOrderLCD,
                               formAddLCD=formAddLCD,
                               formModLCD=formModLCD,
                               formDelLCD=formDelLCD,
                               formActivateLCD=formActivateLCD,
                               formDeactivateLCD=formDeactivateLCD,
                               formResetFlashingLCD=formResetFlashingLCD)

    elif page == 'log':
        log = flaskutils.db_retrieve_table(current_app.config['MYCODO_DB_PATH'], Log)
        sensor = flaskutils.db_retrieve_table(current_app.config['MYCODO_DB_PATH'], Sensor)

        display_order_unsplit = flaskutils.db_retrieve_table(
            current_app.config['MYCODO_DB_PATH'], DisplayOrder, first=True).log
        if display_order_unsplit:
            display_order = display_order_unsplit.split(",")
        else:
            display_order = []

        formLog = flaskforms.Log()

        # Determine if a log file exists for each log controller
        log_file_exists = {}
        for each_log in log:
            fname = '{}/{}-{}.log'.format(LOG_PATH,
                                          each_log.sensor_id,
                                          each_log.measure_type)
            if os.path.isfile(fname):
                log_file_exists[each_log.id] = True
            else:
                log_file_exists[each_log.id] = False

        if request.method == 'POST':
            form_name = request.form['form-name']
            if form_name == 'addLog':
                flaskutils.log_add(formLog, display_order)
            elif form_name == 'modLog':
                if formLog.logDel.data:
                    flaskutils.log_del(formLog, display_order)
                elif formLog.orderLogUp.data or formLog.orderLogDown.data:
                    flaskutils.log_reorder(formLog, display_order)
                elif formLog.activate.data:
                    flaskutils.log_activate(formLog)
                elif formLog.deactivate.data:
                    flaskutils.log_deactivate(formLog)
                elif formLog.logMod.data:
                    flaskutils.log_mod(formLog)
            return redirect('/log')

        return render_template('pages/log.html',
                               log=log,
                               sensor=sensor,
                               displayOrder=display_order,
                               log_file_exists=log_file_exists,
                               formLog=formLog)

    elif page == 'timer':
        timer = flaskutils.db_retrieve_table(current_app.config['MYCODO_DB_PATH'], Timer)
        relay = flaskutils.db_retrieve_table(current_app.config['MYCODO_DB_PATH'], Relay)
        relay_choices = flaskutils.choices_id_name(relay)

        display_order_unsplit = flaskutils.db_retrieve_table(
            current_app.config['MYCODO_DB_PATH'], DisplayOrder, first=True).timer
        if display_order_unsplit:
            display_order = display_order_unsplit.split(",")
        else:
            display_order = []

        formTimer = flaskforms.Timer()

        if request.method == 'POST':
            form_name = request.form['form-name']
            if form_name == 'addTimer':
                flaskutils.timer_add(formTimer,
                                     request.form['timerType'],
                                     display_order)
            elif form_name == 'modTimer':
                if formTimer.timerDel.data:
                    flaskutils.timer_del(formTimer, display_order)
                elif formTimer.orderTimerUp.data or formTimer.orderTimerDown.data:
                    flaskutils.timer_reorder(formTimer, display_order)
                elif formTimer.activate.data:
                    flaskutils.timer_activate(formTimer)
                elif formTimer.deactivate.data:
                    flaskutils.timer_deactivate(formTimer)
                elif formTimer.timerMod.data:
                    flaskutils.timer_mod(formTimer, request.form['timerType'])
            return redirect('/timer')

        return render_template('pages/timer.html',
                               timer=timer,
                               displayOrder=display_order,
                               relay_choices=relay_choices,
                               formTimer=formTimer)

    elif page == 'backup':
        if session['user_group'] == 'guest':
            flash("Guests are not permitted to view backups.", "error")
            return redirect('/')

        formBackup = flaskforms.Backup()

        backup_dirs = []
        if not os.path.isdir('/var/Mycodo-backups'):
            flash("Error: Backup directory doesn't exist.", "error")
        else:
            backup_dirs = sorted(next(os.walk('/var/Mycodo-backups'))[1])

        if request.method == 'POST':
            form_name = request.form['form-name']
            if form_name == 'restore':
                if formBackup.restore.data:
                    flash("Restore functionality is not currently enabled.",
                          "error")
                    # formUpdate.restore.data
                    # restore_command = INSTALL_DIRECTORY+'/mycodo/scripts/mycodo_wrapper restore '+ +'  >> /var/log/mycodo/mycodorestore.log 2>&1'
                    # subprocess.Popen(restore_command, shell=True)

        return render_template('settings/backup.html',
                               formBackup=formBackup,
                               backups_sorted=backup_dirs)


    elif page == 'upgrade':
        if session['user_group'] == 'guest':
            flash("Guests are not permitted to view the upgrade panel.",
                  "error")
            return redirect('/')

        if not internet():
            flash("Upgrade functionality is disabled because an internet "
                  "connection was unable to be detected.", "error")
            return render_template('settings/upgrade.html',
                                   is_internet=False)

        # Read from the update status file created by the upgrade script
        # to indicate if the update is running.
        try:
            with open(INSTALL_DIRECTORY + '/.updating') as f:
                updating = int(f.read(1))
        except IOError:
            try:
                with open(INSTALL_DIRECTORY + '/.updating', 'w') as f:
                    f.write('0')
            finally:
                updating = 0

        if updating:
            flash("An upgrade is currently in progress. "
                  "Please wait for it to finish.", "error")
            return render_template('settings/upgrade.html',
                                   updating=True)

        is_internet = True
        updating = 0
        update_available = False
        backup_directories = []
        list_only_commits = []
        restore_commits_extended = []
        commits_extended_messages = []

        formBackup = flaskforms.Backup()
        formUpdate = flaskforms.Update()

        # Check for new commits of this repository on github
        cmd_output("git fetch origin", su_mycodo=False)
        current_commit, _, _ = cmd_output("git rev-parse --short HEAD", su_mycodo=False)
        commits_behind, _, _ = cmd_output("git log --oneline | head -n 1", su_mycodo=False)
        commits_behind_list = commits_behind.split('\n')
        commits_ahead, commits_ahead_err, _ = cmd_output("git log --oneline master...origin/master", su_mycodo=False)
        commits_ahead_list = commits_ahead.split('\n')
        if commits_ahead and commits_ahead_err is None:
            update_available = True

        if request.method == 'POST':
            if formUpdate.update.data and update_available:
                subprocess.Popen(
                    INSTALL_DIRECTORY + '/mycodo/scripts/mycodo_wrapper upgrade >> /var/log/mycodo/mycodoupdate.log 2>&1',
                    shell=True)
                updating = 1
                flash("The upgrade has started. The daemon will be "
                      "stopped during the upgrade. Give the "
                      "process several minutes to complete "
                      "before doing anything. It may seem "
                      "unresponsive at times. When the update "
                      "has successfully finished, the daemon "
                      "status indicator at the top left will "
                      "turn from red to green. You can monitor "
                      "the update progress under Tools->Mycodo Logs"
                      "->Update Log.", "success")
            else:
                flash("You cannot update if an update is not available",
                      "error")

        return render_template('settings/upgrade.html',
                               formBackup=formBackup,
                               formUpdate=formUpdate,
                               current_commit=current_commit,
                               commits_ahead=commits_ahead_list,
                               commits_behind=commits_behind_list,
                               update_available=update_available,
                               updating=updating,
                               is_internet=is_internet)

    # Display page with system information from command line tools
    elif page == 'info':
        uptime = subprocess.Popen(
            "uptime", stdout=subprocess.PIPE, shell=True)
        (uptime_output, uptime_err) = uptime.communicate()
        uptime_status = uptime.wait()

        uname = subprocess.Popen(
            "uname -a", stdout=subprocess.PIPE, shell=True)
        (uname_output, uname_err) = uname.communicate()
        uname_status = uname.wait()

        gpio = subprocess.Popen(
            "gpio readall", stdout=subprocess.PIPE, shell=True)
        (gpio_output, gpio_err) = gpio.communicate()
        gpio_status = gpio.wait()

        df = subprocess.Popen(
            "df -h", stdout=subprocess.PIPE, shell=True)
        (df_output, df_err) = df.communicate()
        df_status = df.wait()

        free = subprocess.Popen(
            "free -h", stdout=subprocess.PIPE, shell=True)
        (free_output, free_err) = free.communicate()
        free_status = free.wait()

        ifconfig = subprocess.Popen(
            "ifconfig -a", stdout=subprocess.PIPE, shell=True)
        (ifconfig_output, ifconfig_err) = ifconfig.communicate()
        ifconfig_status = ifconfig.wait()

        return render_template('tools/info.html',
                               gpio_readall=gpio_output,
                               df=df_output,
                               free=free_output,
                               ifconfig=ifconfig_output,
                               uname=uname_output,
                               uptime=uptime_output)

    # Display relay usage (duration and energy usage/cost)
    elif page == 'usage':
        misc = flaskutils.db_retrieve_table(current_app.config['MYCODO_DB_PATH'], Misc, first=True)
        relay = flaskutils.db_retrieve_table(current_app.config['MYCODO_DB_PATH'], Relay)

        display_order_unsplit = flaskutils.db_retrieve_table(
            current_app.config['MYCODO_DB_PATH'], DisplayOrder, first=True).relay
        if display_order_unsplit:
            display_order = display_order_unsplit.split(",")
        else:
            display_order = []

        # Calculate the number of seconds since the (n)th day of tyhe month
        # Enables usage/cost assessments to align with a power bill cycle
        now = datetime.date.today()
        past_month_seconds = 0
        day = misc.relay_stats_dayofmonth
        if 4 <= day <= 20 or 24 <= day <= 30:
            date_suffix = 'th'
        else:
            date_suffix = ['st', 'nd', 'rd'][day % 10 - 1]
        if misc.relay_stats_dayofmonth == datetime.datetime.today().day:
            past_month_seconds = (now - now.replace(
                hour=0, minute=0, second=0, microsecond=0)).total_seconds()
        elif misc.relay_stats_dayofmonth > datetime.datetime.today().day:
            first_day = now.replace(day=1)
            last_Month = first_day - datetime.timedelta(days=1)
            past_month = last_Month.replace(day=misc.relay_stats_dayofmonth)
            past_month_seconds = (now - past_month).total_seconds()
        elif misc.relay_stats_dayofmonth < datetime.datetime.today().day:
            past_month = now.replace(day=misc.relay_stats_dayofmonth)
            past_month_seconds = (now - past_month).total_seconds()

        # Calculate relay on duration for different time periods
        relay_each_duration = {}
        relay_sum_duration = dict.fromkeys(
            ['1d', '1w', '1m', '1m-date', '1y'], 0)
        relay_sum_kwh = dict.fromkeys(
            ['1d', '1w', '1m', '1m-date', '1y'], 0)
        for each_relay in relay:
            relay_each_duration[each_relay.id] = {}
            relay_each_duration[each_relay.id]['1d'] = flaskutils.sum_relay_usage(each_relay.id, 86400) / 3600
            relay_each_duration[each_relay.id]['1w'] = flaskutils.sum_relay_usage(each_relay.id, 604800) / 3600
            relay_each_duration[each_relay.id]['1m'] = flaskutils.sum_relay_usage(each_relay.id, 2629743) / 3600
            relay_each_duration[each_relay.id]['1m-date'] = flaskutils.sum_relay_usage(each_relay.id,
                                                                                       int(past_month_seconds)) / 3600
            relay_each_duration[each_relay.id]['1y'] = flaskutils.sum_relay_usage(each_relay.id, 31556926) / 3600
            relay_sum_duration['1d'] += relay_each_duration[each_relay.id]['1d']
            relay_sum_duration['1w'] += relay_each_duration[each_relay.id]['1w']
            relay_sum_duration['1m'] += relay_each_duration[each_relay.id]['1m']
            relay_sum_duration['1m-date'] += relay_each_duration[each_relay.id]['1m-date']
            relay_sum_duration['1y'] += relay_each_duration[each_relay.id]['1y']
            relay_sum_kwh['1d'] += misc.relay_stats_volts * each_relay.amps * relay_each_duration[each_relay.id][
                '1d'] / 1000
            relay_sum_kwh['1w'] += misc.relay_stats_volts * each_relay.amps * relay_each_duration[each_relay.id][
                '1w'] / 1000
            relay_sum_kwh['1m'] += misc.relay_stats_volts * each_relay.amps * relay_each_duration[each_relay.id][
                '1m'] / 1000
            relay_sum_kwh['1m-date'] += misc.relay_stats_volts * each_relay.amps * relay_each_duration[each_relay.id][
                '1m'] / 1000
            relay_sum_kwh['1y'] += misc.relay_stats_volts * each_relay.amps * relay_each_duration[each_relay.id][
                '1y'] / 1000

        return render_template('tools/usage.html',
                               display_order=display_order,
                               misc=misc,
                               relay=relay,
                               relay_each_duration=relay_each_duration,
                               relay_sum_duration=relay_sum_duration,
                               relay_sum_kwh=relay_sum_kwh,
                               date_suffix=date_suffix)

    # Display the last (n) lines from a log file
    elif page == 'logview':
        formLogView = flaskforms.LogView()

        log_output = None
        lines = 30
        logfile = ''
        if request.method == 'POST':
            if session['user_group'] == 'guest':
                flash('Guests are not permitted to view logs.', 'error')
                return redirect('/logview')
            if formLogView.lines.data:
                lines = formLogView.lines.data
            if formLogView.loglogin.data:
                logfile = LOGIN_LOG_FILE
            elif formLogView.loghttp.data:
                logfile = HTTP_LOG_FILE
            elif formLogView.logdaemon.data:
                logfile = DAEMON_LOG_FILE
            elif formLogView.logupdate.data:
                logfile = UPDATE_LOG_FILE
            elif formLogView.logrestore.data:
                logfile = RESTORE_LOG_FILE

            # Get contents from file
            if os.path.isfile(logfile):
                log = subprocess.Popen('tail -n ' + str(lines) + ' ' + logfile,
                                       stdout=subprocess.PIPE,
                                       shell=True)
                (log_output, log_err) = log.communicate()
                log_status = log.wait()
            else:
                log_output = 404

        return render_template('tools/logview.html',
                               formLogView=formLogView,
                               lines=lines,
                               logfile=logfile,
                               log_output=log_output)

    elif page == 'camera':
        formCamera = flaskforms.Camera()

        if 'start_x=1' not in open('/boot/config.txt').read():
            flash("Camera support doesn't appear to be enabled. Please "
                  "enable it with 'sudo raspi-config'", "error")
            camera_enabled = False
        else:
            camera_enabled = True

        # Check if a video stream is active
        stream_locked = os.path.isfile(LOCK_FILE_STREAM)
        if stream_locked and not CameraStream().is_running():
            os.remove(LOCK_FILE_STREAM)
            stream_locked = False
        stream_locked = os.path.isfile(LOCK_FILE_STREAM)

        # Check if a timelapse is active
        timelapse_locked = os.path.isfile(LOCK_FILE_TIMELAPSE)
        if timelapse_locked and not os.path.isfile(FILE_TIMELAPSE_PARAM):
            os.remove(LOCK_FILE_TIMELAPSE)
        elif not timelapse_locked and os.path.isfile(FILE_TIMELAPSE_PARAM):
            os.remove(FILE_TIMELAPSE_PARAM)
        timelapse_locked = os.path.isfile(LOCK_FILE_TIMELAPSE)

        if request.method == 'POST':
            form_name = request.form['form-name']
            if session['user_group'] == 'guest':
                flash("Guests are not permitted to use camera options.",
                      "error")
                return redirect('/camera')
            elif form_name == 'camera':
                if formCamera.Still.data:
                    if not stream_locked:
                        try:
                            if CameraStream().is_running():
                                CameraStream().terminate()  # Stop camera stream
                                time.sleep(2)
                            camera = flaskutils.db_retrieve_table(
                                current_app.config['MYCODO_DB_PATH'], CameraStill, first=True)
                            camera_record(INSTALL_DIRECTORY, 'photo', camera)
                        except Exception as msg:
                            flash("Camera Error: {}".format(msg), "error")
                    else:
                        flash("Cannot capture still if stream is"
                              " active. If it is not active, delete "
                              "{sfile}.".format(sfile=LOCK_FILE_STREAM),
                              "error")

                elif formCamera.StartTimelapse.data:
                    if not stream_locked:
                        # Create lockfile and file with timelapse parameters
                        open(LOCK_FILE_TIMELAPSE, 'a')

                        # Save timelapse parapaters to a csv file to resume
                        # if there is a power outage or reboot.
                        now = time.time()
                        timestamp = datetime.datetime.now().strftime('%Y-%m-%d_%H-%M-%S')
                        uid_gid = pwd.getpwnam('mycodo').pw_uid
                        timelapse_data = [['start_time', timestamp],
                                          ['end_time', now + float(formCamera.TimelapseRunTime.data)],
                                          ['interval', formCamera.TimelapseInterval.data],
                                          ['next_capture', now],
                                          ['capture_number', 0]]
                        with open(FILE_TIMELAPSE_PARAM, 'w') as timelapse_file:
                            write_csv = csv.writer(timelapse_file)
                            for row in timelapse_data:
                                write_csv.writerow(row)
                        os.chown(FILE_TIMELAPSE_PARAM, uid_gid, uid_gid)
                        os.chmod(FILE_TIMELAPSE_PARAM, 0664)
                    else:
                        flash("Cannot start timelapse if a stream is active. "
                              "If it is not active, delete {}.".format(
                            LOCK_FILE_STREAM), "error")

                elif formCamera.StopTimelapse.data:
                    try:
                        os.remove(FILE_TIMELAPSE_PARAM)
                        os.remove(LOCK_FILE_TIMELAPSE)
                    except:
                        pass

                elif formCamera.StartStream.data:
                    if not timelapse_locked:
                        open(LOCK_FILE_STREAM, 'a')
                        stream_locked = True
                        stream = True
                    else:
                        flash("Cannot start stream if a timelapse is active. "
                              "If not active, delete {}.".format(LOCK_FILE_TIMELAPSE),
                              "error")

                elif formCamera.StopStream.data:
                    if CameraStream().is_running():
                        CameraStream().terminate()
                    if os.path.isfile(LOCK_FILE_STREAM):
                        os.remove(LOCK_FILE_STREAM)
                    stream_locked = False

        # Check again if timelapse is active to catch if it started
        timelapse_locked = os.path.isfile(LOCK_FILE_TIMELAPSE)
        if timelapse_locked and not os.path.isfile(FILE_TIMELAPSE_PARAM):
            os.remove(LOCK_FILE_TIMELAPSE)
        elif not timelapse_locked and os.path.isfile(FILE_TIMELAPSE_PARAM):
            os.remove(FILE_TIMELAPSE_PARAM)
        timelapse_locked = os.path.isfile(LOCK_FILE_TIMELAPSE)

        # Get the full path of latest still image
        try:
            latest_still_img_fullpath = max(glob.iglob(INSTALL_DIRECTORY + '/camera-stills/*.jpg'),
                                            key=os.path.getmtime)
            ts = os.path.getmtime(latest_still_img_fullpath)
            latest_still_img_ts = datetime.datetime.fromtimestamp(ts).strftime("%c")
            latest_still_img = os.path.basename(latest_still_img_fullpath)
        except:
            latest_still_img_ts = None
            latest_still_img = None

        # Get the full path of latest timelapse image
        try:
            latest_timelapse_img_fullpath = max(glob.iglob(INSTALL_DIRECTORY + '/camera-timelapse/*.jpg'),
                                                key=os.path.getmtime)
            ts = os.path.getmtime(latest_timelapse_img_fullpath)
            latest_timelapse_img_ts = datetime.datetime.fromtimestamp(ts).strftime("%c")
            latest_timelapse_img = os.path.basename(latest_timelapse_img_fullpath)
        except:
            latest_timelapse_img_ts = None
            latest_timelapse_img = None

        # If timelapse active, retrieve parameters for display
        dict_timelapse = {}
        time_now = datetime.datetime.now().strftime('%c')
        if (os.path.isfile(FILE_TIMELAPSE_PARAM) and
                os.path.isfile(LOCK_FILE_TIMELAPSE)):
            with open(FILE_TIMELAPSE_PARAM, mode='r') as infile:
                reader = csv.reader(infile)
                dict_timelapse = OrderedDict((row[0], row[1]) for row in reader)
            dict_timelapse['start_time'] = datetime.datetime.strptime(dict_timelapse['start_time'], "%Y-%m-%d_%H-%M-%S")
            dict_timelapse['start_time'] = dict_timelapse['start_time'].strftime('%c')
            dict_timelapse['end_time'] = datetime.datetime.fromtimestamp(float(dict_timelapse['end_time'])).strftime(
                '%c')
            dict_timelapse['next_capture'] = datetime.datetime.fromtimestamp(
                float(dict_timelapse['next_capture'])).strftime('%c')

        return render_template('pages/camera.html',
                               camera_enabled=camera_enabled,
                               formCamera=formCamera,
                               latest_still_img_ts=latest_still_img_ts,
                               latest_still_img=latest_still_img,
                               latest_timelapse_img_ts=latest_timelapse_img_ts,
                               latest_timelapse_img=latest_timelapse_img,
                               stream_locked=stream_locked,
                               timelapse_locked=timelapse_locked,
                               time_now=time_now,
                               tl_parameters_dict=dict_timelapse)

    elif page == 'help':
        return render_template('manual.html')

    elif page == 'notes':
        return render_template('tools/notes.html')

    else:
        return render_template('404.html'), 404


@blueprint.route('/method-data/<method_type>/<method_id>')
def method_data(method_type, method_id):
    """
    Return database settings for a particular method
    """
    if (not session.get('logged_in') and
            not flaskutils.authenticate_cookies(current_app.config['USER_DB_PATH'], Users)):
        return ('', 204)

    with session_scope(current_app.config['MYCODO_DB_PATH']) as new_session:
        method = new_session.query(Method)
        new_session.expunge_all()
        new_session.close()

    # First method column with general information about method
    method_key = method.filter(Method.method_id == method_id)
    method_key = method_key.filter(Method.method_order == 0).first()

    # User-edited lines of each method
    method = method.filter(Method.method_id == method_id)
    method = method.filter(Method.method_order > 0)
    method = method.filter(Method.relay_id == None)
    method = method.order_by(Method.method_order.asc()).all()

    method_list = []
    if method_key.method_type == "Date":
        for each_method in method:
            if each_method.end_setpoint == None:
                end_setpoint = each_method.start_setpoint
            else:
                end_setpoint = each_method.end_setpoint

            start_time = datetime.datetime.strptime(
                each_method.start_time, '%Y-%m-%d %H:%M:%S')
            end_time = datetime.datetime.strptime(
                each_method.end_time, '%Y-%m-%d %H:%M:%S')

            is_dst = time.daylight and time.localtime().tm_isdst > 0
            utc_offset_ms = (time.altzone if is_dst else time.timezone)

            method_list.append(
                [(int(start_time.strftime("%s")) - utc_offset_ms) * 1000, each_method.start_setpoint])
            method_list.append(
                [(int(end_time.strftime("%s")) - utc_offset_ms) * 1000, end_setpoint])
            method_list.append(
                [(int(start_time.strftime("%s")) - utc_offset_ms) * 1000, None])

    if method_key.method_type == "Daily":
        for each_method in method:
            if each_method.end_setpoint == None:
                end_setpoint = each_method.start_setpoint
            else:
                end_setpoint = each_method.end_setpoint

            method_list.append(
                [get_sec(each_method.start_time) * 1000, each_method.start_setpoint])
            method_list.append(
                [get_sec(each_method.end_time) * 1000, end_setpoint])
            method_list.append(
                [get_sec(each_method.start_time) * 1000, None])

    elif method_key.method_type == "DailyBezier":
        points_x = 700
        seconds_in_day = 60 * 60 * 24
        P0 = (method_key.x0, method_key.y0)
        P1 = (method_key.x1, method_key.y1)
        P2 = (method_key.x2, method_key.y2)
        P3 = (method_key.x3, method_key.y3)
        for n in range(points_x):
            percent = n / float(points_x)
            second_of_day = percent * seconds_in_day
            y = bezier_curve_y_out(method_key.shift_angle,
                                   P0, P1, P2, P3,
                                   second_of_day)
            method_list.append([percent * seconds_in_day * 1000, y])

    elif method_key.method_type == "DailySine":
        points_x = 700
        seconds_in_day = 60 * 60 * 24
        for n in range(points_x):
            percent = n / float(points_x)
            angle = n / float(points_x) * 360
            y = sine_wave_y_out(method_key.amplitude, method_key.frequency,
                                method_key.shift_angle, method_key.shift_y,
                                angle)
            method_list.append([percent * seconds_in_day * 1000, y])

    elif method_key.method_type == "Duration":
        first_entry = True
        start_duration = 0
        end_duration = 0
        for each_method in method:
            if each_method.end_setpoint == None:
                end_setpoint = each_method.start_setpoint
            else:
                end_setpoint = each_method.end_setpoint
            if first_entry:
                method_list.append([0, each_method.start_setpoint])
                method_list.append([each_method.duration_sec, end_setpoint])
                start_duration += each_method.duration_sec
                first_entry = False
            else:
                end_duration = start_duration + each_method.duration_sec

                method_list.append(
                    [start_duration, each_method.start_setpoint])
                method_list.append(
                    [end_duration, end_setpoint])

                start_duration += each_method.duration_sec

    return jsonify(method_list)

    try:
        return jsonify(method)
    except:
        return ('', 204)


@blueprint.route('/method', methods=('GET', 'POST'))
def method_list():
    """List all methods on one page"""
    if not logged_in():
        return redirect('/')

    formCreateMethod = flaskforms.CreateMethod()
    with session_scope(current_app.config['MYCODO_DB_PATH']) as new_session:
        method = new_session.query(Method)
        new_session.expunge_all()
        new_session.close()
    method_all = method.filter(Method.method_order > 0)
    method_all = method.filter(Method.relay_id == None).all()
    method = method.filter(Method.method_order == 0).all()

    return render_template('pages/method-list.html',
                           method=method,
                           method_all=method_all,
                           formCreateMethod=formCreateMethod)


@blueprint.route('/method-build/<method_type>/<method_id>', methods=('GET', 'POST'))
def method_builder(method_type, method_id):
    """Page to edit the details of each method"""
    if not logged_in():
        return redirect('/')

    if method_type in ['Date', 'Duration', 'Daily', 'DailySine', 'DailyBezier', '0']:
        formCreateMethod = flaskforms.CreateMethod()
        formAddMethod = flaskforms.AddMethod()
        formModMethod = flaskforms.ModMethod()

        # Create new method
        if method_type == '0':
            random_id = ''.join([random.choice(
                string.ascii_letters + string.digits) for n in xrange(8)])
            method_id = random_id
            method_type = formCreateMethod.method_type.data
            form_fail = flaskutils.method_create(formCreateMethod, method_id)
            if not form_fail:
                flash("New Method successfully created. It may now have time "
                      "points added.", "success")
                return redirect('/method-build/{}/{}'.format(
                    method_type, method_id))
            else:
                flash("Could not create method.", "error")

        with session_scope(current_app.config['MYCODO_DB_PATH']) as new_session:
            method = new_session.query(Method)
            new_session.expunge_all()
            new_session.close()

        # The single table entry that holds the method type information
        method_key = method.filter(Method.method_id == method_id)
        method_key = method_key.filter(Method.method_order == 0).first()

        # The table entries with time, setpoint, and relay data, sorted by order
        method_list = method.filter(Method.method_order > 0)
        method_list = method_list.order_by(Method.method_order.asc()).all()

        last_end_time = ''
        last_setpoint = ''
        if method_type in ['Date', 'Daily']:
            last_method = method.filter(Method.method_id == method_key.method_id)
            last_method = last_method.filter(Method.method_order > 0)
            last_method = last_method.filter(Method.relay_id == None)
            last_method = last_method.order_by(Method.method_order.desc()).first()

            # Get last entry end time and setpoint to populate the form
            if last_method == None:
                last_end_time = ''
                last_setpoint = ''
            else:
                last_end_time = last_method.end_time
                if last_method.end_setpoint != None:
                    last_setpoint = last_method.end_setpoint
                else:
                    last_setpoint = last_method.start_setpoint

        # method = flaskutils.db_retrieve_table(current_app.config['MYCODO_DB_PATH'], Method)
        relay = flaskutils.db_retrieve_table(current_app.config['MYCODO_DB_PATH'], Relay)

        if request.method == 'POST':
            form_name = request.form['form-name']
            if form_name == 'addMethod':
                form_fail = flaskutils.method_add(formAddMethod, method)
            elif form_name in ['modMethod', 'renameMethod']:
                form_fail = flaskutils.method_mod(formModMethod, method)
            if (form_name in ['addMethod', 'modMethod', 'renameMethod'] and not form_fail):
                return redirect('/method-build/{}/{}'.format(
                    method_type, method_id))

        return render_template('pages/method-build.html',
                               method=method,
                               relay=relay,
                               method_key=method_key,
                               method_list=method_list,
                               method_id=method_id,
                               method_type=method_type,
                               last_end_time=last_end_time,
                               last_setpoint=last_setpoint,
                               formCreateMethod=formCreateMethod,
                               formAddMethod=formAddMethod,
                               formModMethod=formModMethod)

    return redirect('/method')


@blueprint.route('/method-delete/<method_id>')
def method_delete(method_id):
    """Delete a method"""
    if not logged_in():
        return redirect('/')
    try:
        with session_scope(current_app.config['MYCODO_DB_PATH']) as new_session:
            method = new_session.query(Method)
            method = method.filter(Method.method_id == method_id).delete()
    except Exception as except_msg:
        flash("Error while deleting Method: "
              "{}".format(except_msg), "error")
    # flaskutils.method_del(method_id)
    return redirect('/method')
=======
        return redirect(url_for('page_routes.page_live'))
    return clear_cookie_auth()


@blueprint.route('/settings', methods=('GET', 'POST'))
def page_settings():
    return redirect('settings/general')
>>>>>>> 6b0e317e


@blueprint.route('/remote/<page>', methods=('GET', 'POST'))
def remote_admin(page):
    """Return pages for remote administraion"""
    if not logged_in():
        return redirect('/')

    elif session['user_group'] == 'guest':
        flash("Guests are not permitted to view the romote systems panel.",
              "error")
        return redirect('/')

    remote_hosts = flaskutils.db_retrieve_table(current_app.config['MYCODO_DB_PATH'], Remote)
    display_order_unsplit = flaskutils.db_retrieve_table(
        current_app.config['MYCODO_DB_PATH'], DisplayOrder, first=True).remote_host
    if display_order_unsplit:
        display_order = display_order_unsplit.split(",")
    else:
        display_order = []

    if page == 'setup':
        formSetup = flaskforms.RemoteSetup()
        host_auth = {}
        for each_host in remote_hosts:
            host_auth[each_host.host] = flaskutils.auth_credentials(
                each_host.host, each_host.username, each_host.password_hash)

        if request.method == 'POST':
            form_name = request.form['form-name']
            if form_name == 'setup':
                if formSetup.add.data:
                    flaskutils.remote_host_add(formSetup, display_order)
            if form_name == 'mod_remote':
                if formSetup.delete.data:
                    flaskutils.remote_host_del(formSetup, display_order)
            return redirect('/remote/setup')

        return render_template('remote/setup.html',
                               formSetup=formSetup,
                               display_order=display_order,
                               remote_hosts=remote_hosts,
                               host_auth=host_auth)
    else:
        return render_template('404.html'), 404


@blueprint.route('/camera/<img_type>/<filename>')
def camera_img(img_type, filename):
    """Return an image from stills or timelapses"""
    if not logged_in():
        return redirect('/')

    still_path = INSTALL_DIRECTORY + '/camera-stills/'
    timelapse_path = INSTALL_DIRECTORY + '/camera-timelapse/'

    # Get a list of files in each directory
    if os.path.isdir(still_path):
        still_files = (files for files in os.listdir(still_path)
                       if os.path.isfile(os.path.join(still_path, files)))
    else:
        still_files = []

    if os.path.isdir(timelapse_path):
        timelapse_files = (files for files in os.listdir(timelapse_path)
                           if os.path.isfile(os.path.join(timelapse_path, files)))
    else:
        timelapse_files = []

    if img_type == 'still':
        # Ensure file exists in directory before serving it
        if filename in still_files:
            resp = make_response(open(still_path + filename).read())
            resp.content_type = "image/jpeg"
            return resp
    elif img_type == 'timelapse':
        if filename in timelapse_files:
            resp = make_response(open(timelapse_path + filename).read())
            resp.content_type = "image/jpeg"
            return resp

    return "Image not found"


<<<<<<< HEAD
@blueprint.route('/settings/<page>', methods=('GET', 'POST'))
def settings(page):
    """Serve settings pages"""
    if (not session.get('logged_in') and
            not flaskutils.authenticate_cookies(current_app.config['USER_DB_PATH'], Users)):
        return redirect('/')

    # Alert email notifification settings
    elif page == 'alerts':
        if session['user_group'] == 'guest':
            flash("Guests are not permitted to view alert settings.", "error")
            return redirect('/settings')

        smtp = flaskutils.db_retrieve_table(current_app.config['MYCODO_DB_PATH'], SMTP)
        formEmailAlert = flaskforms.EmailAlert()

        if request.method == 'POST':
            form_name = request.form['form-name']
            # Update smtp settings table in mycodo SQL database
            if form_name == 'EmailAlert':
                flaskutils.settings_alert_mod(formEmailAlert)
            return redirect('/settings/alerts')

        return render_template('settings/alerts.html',
                               smtp=smtp,
                               formEmailAlert=formEmailAlert)

    # Camera settings
    elif page == 'camera':
        camera = flaskutils.db_retrieve_table(
            current_app.config['MYCODO_DB_PATH'], CameraStill, first=True)
        formSettingsCamera = flaskforms.SettingsCamera()

        if request.method == 'POST':
            form_name = request.form['form-name']
            if form_name == 'Camera':
                flaskutils.settings_camera_mod(formSettingsCamera)
            return redirect('/settings/camera')

        return render_template('settings/camera.html',
                               camera=camera,
                               formSettingsCamera=formSettingsCamera)

    # General settings
    elif page == 'general':
        misc = flaskutils.db_retrieve_table(current_app.config['MYCODO_DB_PATH'], Misc, first=True)
        formSettingsGeneral = flaskforms.SettingsGeneral()

        if request.method == 'POST':
            form_name = request.form['form-name']
            if form_name == 'General':
                flaskutils.settings_general_mod(formSettingsGeneral)
            return redirect('/settings/general')

        return render_template('settings/general.html',
                               misc=misc,
                               formSettingsGeneral=formSettingsGeneral)

    # Display collected statistics
    elif page == 'statistics':
        statistics = return_stat_file_dict(STATS_CSV)
        return render_template('settings/statistics.html',
                               statistics=statistics)

    # User management settings page
    elif page == 'users':
        if session['user_group'] == 'guest':
            flash("Guests are not permitted to view user settings.", "error")
            return redirect('/settings')

        users = flaskutils.db_retrieve_table(current_app.config['USER_DB_PATH'], Users)
        formAddUser = flaskforms.AddUser()
        formModUser = flaskforms.ModUser()
        formDelUser = flaskforms.DelUser()

        if request.method == 'POST':
            form_name = request.form['form-name']
            if form_name == 'addUser':
                flaskutils.user_add(formAddUser)
            elif form_name == 'delUser':
                if flaskutils.user_del(formDelUser) == 'logout':
                    return redirect('/logout')
            elif form_name == 'modUser':
                if flaskutils.user_mod(formModUser) == 'logout':
                    return redirect('/logout')
            return redirect('/settings/users')

        return render_template('settings/users.html',
                               users=users,
                               formAddUser=formAddUser,
                               formModUser=formModUser,
                               formDelUser=formDelUser)

    return render_template('settings/{}.html'.format(page))


=======
>>>>>>> 6b0e317e
def gen(camera):
    """Video streaming generator function."""
    while True:
        frame = camera.get_frame()
        yield (b'--frame\r\n'
               b'Content-Type: image/jpeg\r\n\r\n' + frame + b'\r\n')


@blueprint.route('/video_feed')
def video_feed():
    """Video streaming route. Put this in the src attribute of an img tag."""
    if not logged_in():
        return redirect('/')

    return Response(gen(CameraStream()),
                    mimetype='multipart/x-mixed-replace; boundary=frame')


@blueprint.route('/gpiostate')
def gpio_state():
    """Return the GPIO state, for relay page status"""
    if not logged_in():
        return redirect('/')

    relay = flaskutils.db_retrieve_table(current_app.config['MYCODO_DB_PATH'], Relay)
    gpio_state = {}
    GPIO.setmode(GPIO.BCM)
    GPIO.setwarnings(False)
    for each_relay in relay:
        if 0 < each_relay.pin < 40:
            GPIO.setup(each_relay.pin, GPIO.OUT)
            if GPIO.input(each_relay.pin) == each_relay.trigger:
                gpio_state[each_relay.id] = 1
            else:
                gpio_state[each_relay.id] = 0
    return jsonify(gpio_state)


@blueprint.route('/dl/<dl_type>/<path:filename>')
def download_file(dl_type, filename):
    """Serve log file to download"""
    if not logged_in():
        return redirect('/')

    elif dl_type == 'log':
        return send_from_directory(LOG_PATH, filename, as_attachment=True)

    return '', 204


@blueprint.route('/last/<sensor_type>/<sensor_measure>/<sensor_id>/<sensor_period>')
def last_data(sensor_type, sensor_measure, sensor_id, sensor_period):
    """Return the most recent time and value from influxdb"""
    if not logged_in():
        return redirect('/')

    current_app.config['INFLUXDB_USER'] = INFLUXDB_USER
    current_app.config['INFLUXDB_PASSWORD'] = INFLUXDB_PASSWORD
    current_app.config['INFLUXDB_DATABASE'] = INFLUXDB_DATABASE
    dbcon = influx_db.connection
    try:
        raw_data = dbcon.query("""SELECT last(value)
                                  FROM {}
                                  WHERE device_type='{}'
                                        AND device_id='{}'
                                        AND time > now() - {}m
                               """.format(sensor_measure,
                                          sensor_type,
                                          sensor_id,
                                          sensor_period)).raw
        number = len(raw_data['series'][0]['values'])
        time = raw_data['series'][0]['values'][number - 1][0]
        value = raw_data['series'][0]['values'][number - 1][1]
        # Convert date-time to epoch (potential bottleneck for data)
        dt = date_parse(time)
        timestamp = calendar.timegm(dt.timetuple()) * 1000
        live_data = '[{},{}]'.format(timestamp, value)
        return Response(live_data, mimetype='text/json')
    except Exception as e:
        logger.error("URL for 'last_data' raised and error: "
                     "{err}".format(err=e))
        return '', 204


@blueprint.route('/past/<sensor_type>/<sensor_measure>/<sensor_id>/<past_seconds>')
@gzipped
def past_data(sensor_type, sensor_measure, sensor_id, past_seconds):
    """Return data from past_seconds until present from influxdb"""
    if not logged_in():
        return redirect('/')

    current_app.config['INFLUXDB_USER'] = INFLUXDB_USER
    current_app.config['INFLUXDB_PASSWORD'] = INFLUXDB_PASSWORD
    current_app.config['INFLUXDB_DATABASE'] = INFLUXDB_DATABASE
    dbcon = influx_db.connection
    try:
        raw_data = dbcon.query("""SELECT value
                                  FROM {}
                                  WHERE device_type='{}'
                                        AND device_id='{}'
                                        AND time > now() - {}s;
                               """.format(sensor_measure,
                                          sensor_type,
                                          sensor_id,
                                          past_seconds)).raw
        return jsonify(raw_data['series'][0]['values'])
    except Exception as e:
        logger.error("URL for 'past_data' raised and error: "
                     "{err}".format(err=e))
        return '', 204


@blueprint.route('/async/<sensor_measure>/<sensor_id>/<start_seconds>/<end_seconds>')
@gzipped
def async_data(sensor_measure, sensor_id, start_seconds, end_seconds):
    """
    Return data from start_seconds to end_seconds from influxdb.
    Used for asyncronous graph display of many points (up to millions).
    """
    if not logged_in():
        return redirect('/')

    current_app.config['INFLUXDB_USER'] = INFLUXDB_USER
    current_app.config['INFLUXDB_PASSWORD'] = INFLUXDB_PASSWORD
    current_app.config['INFLUXDB_DATABASE'] = INFLUXDB_DATABASE
    dbcon = influx_db.connection

    # Set the time frame to the past year if start/end not specified
    if start_seconds == '0' and end_seconds == '0':
        # Get how many points there are in the past year
        raw_data = dbcon.query("""SELECT COUNT(value)
                                  FROM {}
                                  WHERE device_id='{}'
                               """.format(sensor_measure,
                                          sensor_id)).raw
        count_points = raw_data['series'][0]['values'][0][1]
        # Get the timestamp of the first point in the past year
        raw_data = dbcon.query("""SELECT value
                                  FROM {}
                                  WHERE device_id='{}'
                                        GROUP BY * LIMIT 1
                               """.format(sensor_measure,
                                          sensor_id)).raw
        first_point = raw_data['series'][0]['values'][0][0]
        end = datetime.datetime.utcnow()
        end_str = end.strftime('%Y-%m-%dT%H:%M:%S.%fZ')
    else:
        start = datetime.datetime.utcfromtimestamp(float(start_seconds))
        start_str = start.strftime('%Y-%m-%dT%H:%M:%S.%fZ')
        end = datetime.datetime.utcfromtimestamp(float(end_seconds))
        end_str = end.strftime('%Y-%m-%dT%H:%M:%S.%fZ')
        raw_data = dbcon.query("""SELECT COUNT(value)
                                  FROM {}
                                  WHERE device_id='{}'
                                        AND time >= '{}'
                                        AND time <= '{}'
                               """.format(sensor_measure,
                                          sensor_id,
                                          start_str,
                                          end_str)).raw
        count_points = raw_data['series'][0]['values'][0][1]
        # Get the timestamp of the first point in the past year
        raw_data = dbcon.query("""SELECT value
                                  FROM {}
                                  WHERE device_id='{}'
                                        AND time >= '{}'
                                        AND time <= '{}'
                                        GROUP BY * LIMIT 1
                               """.format(sensor_measure,
                                          sensor_id,
                                          start_str,
                                          end_str)).raw
        first_point = raw_data['series'][0]['values'][0][0]

    start = datetime.datetime.strptime(first_point[:26], "%Y-%m-%dT%H:%M:%S.%f")
    start_str = start.strftime('%Y-%m-%dT%H:%M:%S.%fZ')

    print('Count = {}'.format(count_points), file=sys.stderr)
    print('Start = {}'.format(start), file=sys.stderr)
    print('End   = {}'.format(end), file=sys.stderr)

    # How many seconds between the start and end period
    time_difference_seconds = (end - start).total_seconds()
    print('Difference seconds = {}'.format(time_difference_seconds), file=sys.stderr)

    # If there are more than 700 points in the time frame, we need to group
    # data points into 700 groups with points averaged in each group.
    if count_points > 700:
        # Average period between sensor reads
        seconds_per_point = time_difference_seconds / count_points
        print('Seconds per point = {}'.format(seconds_per_point), file=sys.stderr)

        # How many seconds to group data points in
        group_seconds = int(time_difference_seconds / 700)
        print('Group seconds = {}'.format(group_seconds), file=sys.stderr)

        try:
            raw_data = dbcon.query("""SELECT MEAN(value)
                                      FROM {}
                                      WHERE device_id='{}'
                                            AND time >= '{}'
                                            AND time <= '{}' GROUP BY TIME({}s)
                                   """.format(sensor_measure,
                                              sensor_id,
                                              start_str,
                                              end_str,
                                              group_seconds)).raw
            return jsonify(raw_data['series'][0]['values'])
        except Exception as e:
            logger.error("URL for 'async_data' raised and error: "
                         "{err}".format(err=e))
            return '', 204
    else:
        try:
            raw_data = dbcon.query("""SELECT value
                                      FROM {}
                                      WHERE device_id='{}'
                                            AND time >= '{}'
                                            AND time <= '{}'
                                   """.format(sensor_measure,
                                              sensor_id,
                                              start_str,
                                              end_str)).raw
            return jsonify(raw_data['series'][0]['values'])
        except Exception as e:
            logger.error("URL for 'async_data' raised and error: "
                         "{err}".format(err=e))
            return '', 204


@blueprint.route('/daemonactive')
def daemon_active():
    """Return 'alive' if the daemon is running"""
    if not logged_in():
        return redirect('/')

    try:
        control = DaemonControl()
        return control.daemon_status()
    except Exception as e:
        logger.error("URL for 'daemon_active' raised and error: "
                     "{err}".format(err=e))
        return '0'


@blueprint.route('/systemctl/<action>')
def computer_command(action):
    """Execute one of several commands, as root"""
    if not logged_in():
        return redirect('/')

    if session['user_group'] == 'guest':
        flash("Guests are not permitted to execute commands.", "error")
        return redirect('/')

    try:
        control = DaemonControl()
        return control.system_control(action)
    except Exception as e:
        logger.error("URL for 'computer_command' raised and error: "
                     "{err}".format(err=e))
        return '0'


@blueprint.route('/newremote/')
def newremote():
    """Verify authentication as a client computer to the remote admin"""
    user = request.args.get('user')
    passw = request.args.get('passw')
    with session_scope(current_app.config['USER_DB_PATH']) as new_session:
        user = new_session.query(Users).filter(
            Users.user_name == user).first()
        new_session.expunge_all()
        new_session.close()
    # TODO: Change sleep() to max requests per duration of time
    time.sleep(1)  # Slow down requests (hackish way to prevent brute force attack)
    if user:
        if Users().check_password(passw, user.user_password_hash) == user.user_password_hash:
            return jsonify(status=0, message="{}".format(user.user_password_hash))
    return jsonify(status=1, message="Unable to authenticate with user and password.")


@blueprint.route('/auth/')
def data():
    """Checks authentication for remote admin"""
    user = request.args.get('user')
    pw_hash = request.args.get('pw_hash')
    with session_scope(current_app.config['USER_DB_PATH']) as new_session:
        user = new_session.query(Users).filter(
            Users.user_name == user).first()
        new_session.expunge_all()
        new_session.close()
    # TODO: Change sleep() to max requests per duration of time
    time.sleep(1)  # Slow down requests (hackish way to prevent brute force attack)
    if (user and user.user_restriction == 'admin' and
                pw_hash == user.user_password_hash):
        return "0"
    return "1"


@blueprint.route('/robots.txt')
def static_from_root():
    """Return static robots.txt"""
    return send_from_directory(current_app.static_folder, request.path[1:])


@blueprint.context_processor
def inject_mycodo_version():
    """Variables to send with every page request"""
    try:
        control = DaemonControl()
        daemon_status = control.daemon_status()
    except Exception as e:
        logger.error("URL for 'inject_mycodo_version' raised and error: "
                     "{err}".format(err=e))
        daemon_status = '0'

    with session_scope(current_app.config['MYCODO_DB_PATH']) as db_session:
        misc = db_session.query(Misc).first()
        return dict(daemon_status=daemon_status,
                    mycodo_version=MYCODO_VERSION,
                    host=socket.gethostname(),
                    hide_alert_success=misc.hide_alert_success,
                    hide_alert_info=misc.hide_alert_info,
                    hide_alert_warning=misc.hide_alert_warning)


@blueprint.errorhandler(404)
def not_found(error):
    return render_template('404.html'), 404<|MERGE_RESOLUTION|>--- conflicted
+++ resolved
@@ -42,9 +42,6 @@
 from mycodo_flask.authentication.views import clear_cookie_auth
 from mycodo_flask.authentication.views import logged_in
 
-from mycodo_flask.authentication.views import admin_exists
-from mycodo_flask.authentication.views import logged_in
-
 from databases.utils import session_scope
 from databases.mycodo_db.models import DisplayOrder
 from databases.mycodo_db.models import Misc
@@ -54,16 +51,6 @@
 
 from devices.camera_pi import CameraStream
 
-<<<<<<< HEAD
-from utils.camera import camera_record
-from utils.method import sine_wave_y_out, bezier_curve_y_out
-from utils.statistics import return_stat_file_dict
-from utils.system_pi import cmd_output
-from utils.system_pi import get_sec
-from utils.system_pi import internet
-
-=======
->>>>>>> 6b0e317e
 from mycodo_client import DaemonControl
 
 from config import INFLUXDB_USER
@@ -83,14 +70,6 @@
     """
     Ensure databases exist and at least one user is in the user database.
     """
-<<<<<<< HEAD
-    ca = current_app
-    if (not os.path.isfile(current_app.config['SQL_DATABASE_MYCODO']) or
-        not os.path.isfile(current_app.config['SQL_DATABASE_USER'])):
-        return ('Error: Cannot find databases. Run '
-                '"init_databases.py --install_db all" to generate them.')
-=======
->>>>>>> 6b0e317e
     if not admin_exists():
         return redirect(url_for("authentication.create_admin"))
 blueprint.before_request(before_blueprint_request)
@@ -100,1169 +79,6 @@
 def home():
     """Load the default landing page"""
     if logged_in():
-<<<<<<< HEAD
-        return redirect(url_for('general_routes.page', page='live'))
-    return clear_cookie_auth()
-
-
-@blueprint.route('/<page>', methods=('GET', 'POST'))
-def page(page):
-    """
-    Load the main pages of the web-UI
-    """
-    if not logged_in():
-        return redirect(url_for('general_routes.home'))
-
-    # Default 'settings' landing page
-    elif page == 'settings':
-        return redirect('settings/general')
-
-    # Default landing page
-    elif page == 'live':
-        # Retrieve tables for the data displayed on the live page
-        pid = flaskutils.db_retrieve_table(current_app.config['MYCODO_DB_PATH'], PID)
-        relay = flaskutils.db_retrieve_table(current_app.config['MYCODO_DB_PATH'], Relay)
-        sensor = flaskutils.db_retrieve_table(current_app.config['MYCODO_DB_PATH'], Sensor)
-        timer = flaskutils.db_retrieve_table(current_app.config['MYCODO_DB_PATH'], Timer)
-
-        # Retrieve the display order of the controllers
-        pid_display_order_unsplit = flaskutils.db_retrieve_table(
-            current_app.config['MYCODO_DB_PATH'], DisplayOrder, first=True).pid
-        if pid_display_order_unsplit:
-            pid_display_order = pid_display_order_unsplit.split(",")
-        else:
-            pid_display_order = []
-
-        sensor_display_order_unsplit = flaskutils.db_retrieve_table(
-            current_app.config['MYCODO_DB_PATH'], DisplayOrder, first=True).sensor
-        if sensor_display_order_unsplit:
-            sensor_display_order = sensor_display_order_unsplit.split(",")
-        else:
-            sensor_display_order = []
-
-        # Filter only activated sensors
-        sensor_order_sorted = []
-        for each_sensor_order in sensor_display_order:
-            for each_sensor in sensor:
-                if (each_sensor_order == each_sensor.id and
-                        each_sensor.activated):
-                    sensor_order_sorted.append(each_sensor.id)
-
-        # Retrieve only parent method columns
-        with session_scope(current_app.config['MYCODO_DB_PATH']) as new_session:
-            method = new_session.query(Method).filter(
-                Method.method_order == 0).all()
-            new_session.expunge_all()
-            new_session.close()
-
-        return render_template('pages/live.html',
-                               method=method,
-                               pid=pid,
-                               relay=relay,
-                               sensor=sensor,
-                               timer=timer,
-                               pidDisplayOrder=pid_display_order,
-                               sensorDisplayOrderSorted=sensor_order_sorted)
-
-    elif page == 'graph-async':
-        sensor = flaskutils.db_retrieve_table(current_app.config['MYCODO_DB_PATH'], Sensor)
-        sensor_choices = flaskutils.choices_sensors(sensor)
-        sensor_choices_split = OrderedDict()
-        for key, value in sensor_choices.iteritems():
-            order = key.split(",")
-            # Separate sensor IDs and measurement types
-            sensor_choices_split.update({order[0]: order[1]})
-
-        selected_id = None
-        selected_measure = None
-        if request.method == 'POST':
-            selected_id = request.form['selected_measure'].split(",")[0]
-            selected_measure = request.form['selected_measure'].split(",")[1]
-
-        return render_template('pages/graph-async.html',
-                               sensor=sensor,
-                               sensor_choices=sensor_choices,
-                               sensor_choices_split=sensor_choices_split,
-                               selected_id=selected_id,
-                               selected_measure=selected_measure)
-
-    elif page == 'graph':
-        graph = flaskutils.db_retrieve_table(current_app.config['MYCODO_DB_PATH'], Graph)
-        pid = flaskutils.db_retrieve_table(current_app.config['MYCODO_DB_PATH'], PID)
-        relay = flaskutils.db_retrieve_table(current_app.config['MYCODO_DB_PATH'], Relay)
-        sensor = flaskutils.db_retrieve_table(current_app.config['MYCODO_DB_PATH'], Sensor)
-
-        display_order_unsplit = flaskutils.db_retrieve_table(
-            current_app.config['MYCODO_DB_PATH'], DisplayOrder, first=True).graph
-        if display_order_unsplit:
-            display_order = display_order_unsplit.split(",")
-        else:
-            display_order = []
-
-        # Create form objects
-        formModGraph = flaskforms.ModGraph()
-        formDelGraph = flaskforms.DelGraph()
-        formOrderGraph = flaskforms.OrderGraph()
-        formAddGraph = flaskforms.AddGraph()
-
-        # Units to display for each measurement in the graph legend
-        measurement_units = {'cpu_load_1m': '',
-                             'cpu_load_5m': '',
-                             'cpu_load_15m': '',
-                             'temperature': '°C'.decode('utf-8'),
-                             'temperature_object': '°C'.decode('utf-8'),
-                             'temperature_die': '°C'.decode('utf-8'),
-                             'humidity': ' %',
-                             'dewpoint': '°C'.decode('utf-8'),
-                             'co2': ' ppmv',
-                             'lux': 'lx',
-                             'pressure': ' Pa',
-                             'altitude': ' m'}
-
-        # Retrieve all choices to populate form dropdowns
-        pid_choices = flaskutils.choices_id_name(pid)
-        relay_choices = flaskutils.choices_id_name(relay)
-        sensor_choices = flaskutils.choices_sensors(sensor)
-
-        formModGraph.pidIDs.choices = []
-        formModGraph.relayIDs.choices = []
-        formModGraph.sensorIDs.choices = []
-
-        for key, value in pid_choices.iteritems():
-            formModGraph.pidIDs.choices.append((key, value))
-        for key, value in relay_choices.iteritems():
-            formModGraph.relayIDs.choices.append((key, value))
-        sensor_choices_split = OrderedDict()
-        for key, value in sensor_choices.iteritems():
-            # Add miltiselect values as form choices, for validation
-            formModGraph.sensorIDs.choices.append((key, value))
-            order = key.split(",")
-            # Separate sensor IDs and measurement types
-            sensor_choices_split.update({order[0]: order[1]})
-
-        # Detect which form on the page was submitted
-        if request.method == 'POST':
-            form_name = request.form['form-name']
-            if form_name == 'modGraph':
-                flaskutils.graph_mod(formModGraph)
-            elif form_name == 'delGraph':
-                flaskutils.graph_del(formDelGraph, display_order)
-            elif form_name == 'orderGraph':
-                flaskutils.graph_reorder(formOrderGraph, display_order)
-            elif form_name == 'addGraph':
-                flaskutils.graph_add(formAddGraph, display_order)
-            return redirect('/graph')
-
-        return render_template('pages/graph.html',
-                               graph=graph,
-                               pid=pid,
-                               relay=relay,
-                               sensor=sensor,
-                               pid_choices=pid_choices,
-                               relay_choices=relay_choices,
-                               sensor_choices=sensor_choices,
-                               sensor_choices_split=sensor_choices_split,
-                               measurement_units=measurement_units,
-                               displayOrder=display_order,
-                               formModGraph=formModGraph,
-                               formDelGraph=formDelGraph,
-                               formOrderGraph=formOrderGraph,
-                               formAddGraph=formAddGraph)
-
-    elif page == 'sensor':
-        lcd = flaskutils.db_retrieve_table(current_app.config['MYCODO_DB_PATH'], LCD)
-        pid = flaskutils.db_retrieve_table(current_app.config['MYCODO_DB_PATH'], PID)
-        relay = flaskutils.db_retrieve_table(current_app.config['MYCODO_DB_PATH'], Relay)
-        sensor = flaskutils.db_retrieve_table(current_app.config['MYCODO_DB_PATH'], Sensor)
-        sensor_conditional = flaskutils.db_retrieve_table(
-            current_app.config['MYCODO_DB_PATH'], SensorConditional)
-        users = flaskutils.db_retrieve_table(current_app.config['USER_DB_PATH'], Users)
-
-        display_order_unsplit = flaskutils.db_retrieve_table(
-            current_app.config['MYCODO_DB_PATH'], DisplayOrder, first=True).sensor
-        if display_order_unsplit:
-            display_order = display_order_unsplit.split(",")
-        else:
-            display_order = []
-
-        formAddSensor = flaskforms.AddSensor()
-        formModSensor = flaskforms.ModSensor()
-        formModSensorCond = flaskforms.ModSensorConditional()
-
-        # Create list of file names from the sensor_options directory
-        # Used in generating the correct options for each sensor/device
-        sensor_template_list = []
-        sensor_path = "{}/mycodo/mycodo_flask/templates/pages/sensor_options/".format(INSTALL_DIRECTORY)
-        for (dirpath, dirnames, filenames) in os.walk(sensor_path):
-            sensor_template_list.extend(filenames)
-            break
-        sensor_templates = []
-        for each_fname in sensor_template_list:
-            sensor_templates.append(each_fname.split(".")[0])
-
-        if request.method == 'POST':
-            form_name = request.form['form-name']
-            if form_name == 'addSensor':
-                flaskutils.sensor_add(formAddSensor, display_order)
-            elif form_name == 'modSensor':
-                if formModSensor.modSensorSubmit.data:
-                    flaskutils.sensor_mod(formModSensor)
-                elif formModSensor.delSensorSubmit.data:
-                    flaskutils.sensor_del(formModSensor, display_order)
-                elif formModSensor.orderSensorUp.data or formModSensor.orderSensorDown.data:
-                    flaskutils.sensor_reorder(formModSensor, display_order)
-                elif formModSensor.activateSensorSubmit.data:
-                    flaskutils.sensor_activate(formModSensor)
-                elif formModSensor.deactivateSensorSubmit.data:
-                    flaskutils.sensor_deactivate(formModSensor)
-                elif formModSensor.sensorCondAddSubmit.data:
-                    flaskutils.sensor_conditional_add(formModSensor)
-            elif form_name == 'modSensorConditional':
-                flaskutils.sensor_conditional_mod(formModSensorCond)
-            return redirect('/sensor')
-
-        return render_template('pages/sensor.html',
-                               lcd=lcd,
-                               pid=pid,
-                               relay=relay,
-                               sensor=sensor,
-                               sensor_conditional=sensor_conditional,
-                               sensor_templates=sensor_templates,
-                               users=users,
-                               displayOrder=display_order,
-                               formAddSensor=formAddSensor,
-                               formModSensor=formModSensor,
-                               formModSensorCond=formModSensorCond)
-
-    elif page == 'relay':
-        lcd = flaskutils.db_retrieve_table(current_app.config['MYCODO_DB_PATH'], LCD)
-        relay = flaskutils.db_retrieve_table(current_app.config['MYCODO_DB_PATH'], Relay)
-        relayconditional = flaskutils.db_retrieve_table(
-            current_app.config['MYCODO_DB_PATH'], RelayConditional)
-        users = flaskutils.db_retrieve_table(current_app.config['USER_DB_PATH'], Users)
-
-        display_order_unsplit = flaskutils.db_retrieve_table(
-            current_app.config['MYCODO_DB_PATH'], DisplayOrder, first=True).relay
-        if display_order_unsplit:
-            display_order = display_order_unsplit.split(",")
-        else:
-            display_order = []
-
-        formAddRelay = flaskforms.AddRelay()
-        formDelRelay = flaskforms.DelRelay()
-        formModRelay = flaskforms.ModRelay()
-        formOrderRelay = flaskforms.OrderRelay()
-        formRelayOnOff = flaskforms.RelayOnOff()
-        formAddRelayCond = flaskforms.AddRelayConditional()
-        formModRelayCond = flaskforms.ModRelayConditional()
-
-        if request.method == 'POST':
-            form_name = request.form['form-name']
-            if form_name == 'RelayOnOff':
-                flaskutils.relay_on_off(formRelayOnOff)
-            elif form_name == 'addRelay':
-                flaskutils.relay_add(formAddRelay, display_order)
-            elif form_name == 'modRelay':
-                flaskutils.relay_mod(formModRelay)
-            elif form_name == 'delRelay':
-                flaskutils.relay_del(formDelRelay, display_order)
-            elif form_name == 'orderRelay':
-                flaskutils.relay_reorder(formOrderRelay, display_order)
-            elif form_name == 'addRelayConditional':
-                flaskutils.relay_conditional_add(formAddRelayCond)
-            elif form_name == 'modRelayConditional':
-                flaskutils.relay_conditional_mod(formModRelayCond)
-            return redirect('/relay')
-
-        return render_template('pages/relay.html',
-                               lcd=lcd,
-                               relay=relay,
-                               relayconditional=relayconditional,
-                               users=users,
-                               displayOrder=display_order,
-                               formOrderRelay=formOrderRelay,
-                               formAddRelay=formAddRelay,
-                               formModRelay=formModRelay,
-                               formDelRelay=formDelRelay,
-                               formRelayOnOff=formRelayOnOff,
-                               formAddRelayCond=formAddRelayCond,
-                               formModRelayCond=formModRelayCond)
-
-    elif page == 'pid':
-        pids = flaskutils.db_retrieve_table(current_app.config['MYCODO_DB_PATH'], PID)
-        relay = flaskutils.db_retrieve_table(current_app.config['MYCODO_DB_PATH'], Relay)
-        sensor = flaskutils.db_retrieve_table(current_app.config['MYCODO_DB_PATH'], Sensor)
-
-        display_order_unsplit = flaskutils.db_retrieve_table(
-            current_app.config['MYCODO_DB_PATH'], DisplayOrder, first=True).pid
-        if display_order_unsplit:
-            display_order = display_order_unsplit.split(",")
-        else:
-            display_order = []
-
-        formModPIDMethod = flaskforms.ModPIDMethod()
-        formActivatePID = flaskforms.ActivatePID()
-        formAddPID = flaskforms.AddPID()
-        formAddPIDSetpoint = flaskforms.AddPIDsetpoint()
-        formModPIDSetpoint = flaskforms.ModPIDsetpoint()
-        formDeactivatePID = flaskforms.DeactivatePID()
-        formDelPID = flaskforms.DelPID()
-        formModPID = flaskforms.ModPID()
-        formOrderPID = flaskforms.OrderPID()
-
-        with session_scope(current_app.config['MYCODO_DB_PATH']) as new_session:
-            method = new_session.query(Method)
-            method = method.filter(Method.method_order == 0).all()
-            new_session.expunge_all()
-            new_session.close()
-
-        if request.method == 'POST':
-            form_name = request.form['form-name']
-            if form_name == 'addPID':
-                flaskutils.pid_add(formAddPID, display_order)
-            elif form_name == 'modPID':
-                flaskutils.pid_mod(formModPID)
-            elif form_name == 'modPIDMethod':
-                flaskutils.pid_mod_method(formModPIDMethod)
-            elif form_name == 'addPIDSetpoint':
-                flaskutils.pid_add_setpoint(formAddPIDSetpoint)
-            elif form_name == 'modPIDSetpoint':
-                flaskutils.pid_mod_setpoint(formModPIDSetpoint)
-            elif form_name == 'delPID':
-                flaskutils.pid_del(formDelPID, display_order)
-            elif form_name == 'orderPID':
-                flaskutils.pid_reorder(formOrderPID, display_order)
-            elif form_name == 'activatePID':
-                flaskutils.pid_activate(formActivatePID)
-            elif form_name == 'deactivatePID':
-                flaskutils.pid_deactivate(formDeactivatePID)
-            return redirect('/pid')
-
-        return render_template('pages/pid.html',
-                               method=method,
-                               pids=pids,
-                               relay=relay,
-                               sensor=sensor,
-                               displayOrder=display_order,
-                               formModPIDMethod=formModPIDMethod,
-                               formOrderPID=formOrderPID,
-                               formAddPID=formAddPID,
-                               formAddPIDSetpoint=formAddPIDSetpoint,
-                               formModPIDSetpoint=formModPIDSetpoint,
-                               formModPID=formModPID,
-                               formDelPID=formDelPID,
-                               formActivatePID=formActivatePID,
-                               formDeactivatePID=formDeactivatePID)
-
-    elif page == 'lcd':
-        lcd = flaskutils.db_retrieve_table(current_app.config['MYCODO_DB_PATH'], LCD)
-        pid = flaskutils.db_retrieve_table(current_app.config['MYCODO_DB_PATH'], PID)
-        relay = flaskutils.db_retrieve_table(current_app.config['MYCODO_DB_PATH'], Relay)
-        sensor = flaskutils.db_retrieve_table(current_app.config['MYCODO_DB_PATH'], Sensor)
-
-        display_order_unsplit = flaskutils.db_retrieve_table(
-            current_app.config['MYCODO_DB_PATH'], DisplayOrder, first=True).lcd
-        if display_order_unsplit:
-            display_order = display_order_unsplit.split(",")
-        else:
-            display_order = []
-
-        formActivateLCD = flaskforms.ActivateLCD()
-        formAddLCD = flaskforms.AddLCD()
-        formDeactivateLCD = flaskforms.DeactivateLCD()
-        formDelLCD = flaskforms.DelLCD()
-        formModLCD = flaskforms.ModLCD()
-        formOrderLCD = flaskforms.OrderLCD()
-        formResetFlashingLCD = flaskforms.ResetFlashingLCD()
-
-        if request.method == 'POST':
-            form_name = request.form['form-name']
-            if form_name == 'orderLCD':
-                flaskutils.lcd_reorder(formOrderLCD, display_order)
-            elif form_name == 'addLCD':
-                flaskutils.lcd_add(formAddLCD, display_order)
-            elif form_name == 'modLCD':
-                flaskutils.lcd_mod(formModLCD)
-            elif form_name == 'delLCD':
-                flaskutils.lcd_del(formDelLCD, display_order)
-            elif form_name == 'activateLCD':
-                flaskutils.lcd_activate(formActivateLCD)
-            elif form_name == 'deactivateLCD':
-                flaskutils.lcd_deactivate(formDeactivateLCD)
-            elif form_name == 'resetFlashingLCD':
-                flaskutils.lcd_reset_flashing(formResetFlashingLCD)
-            return redirect('/lcd')
-
-        return render_template('pages/lcd.html',
-                               lcd=lcd,
-                               pid=pid,
-                               relay=relay,
-                               sensor=sensor,
-                               displayOrder=display_order,
-                               formOrderLCD=formOrderLCD,
-                               formAddLCD=formAddLCD,
-                               formModLCD=formModLCD,
-                               formDelLCD=formDelLCD,
-                               formActivateLCD=formActivateLCD,
-                               formDeactivateLCD=formDeactivateLCD,
-                               formResetFlashingLCD=formResetFlashingLCD)
-
-    elif page == 'log':
-        log = flaskutils.db_retrieve_table(current_app.config['MYCODO_DB_PATH'], Log)
-        sensor = flaskutils.db_retrieve_table(current_app.config['MYCODO_DB_PATH'], Sensor)
-
-        display_order_unsplit = flaskutils.db_retrieve_table(
-            current_app.config['MYCODO_DB_PATH'], DisplayOrder, first=True).log
-        if display_order_unsplit:
-            display_order = display_order_unsplit.split(",")
-        else:
-            display_order = []
-
-        formLog = flaskforms.Log()
-
-        # Determine if a log file exists for each log controller
-        log_file_exists = {}
-        for each_log in log:
-            fname = '{}/{}-{}.log'.format(LOG_PATH,
-                                          each_log.sensor_id,
-                                          each_log.measure_type)
-            if os.path.isfile(fname):
-                log_file_exists[each_log.id] = True
-            else:
-                log_file_exists[each_log.id] = False
-
-        if request.method == 'POST':
-            form_name = request.form['form-name']
-            if form_name == 'addLog':
-                flaskutils.log_add(formLog, display_order)
-            elif form_name == 'modLog':
-                if formLog.logDel.data:
-                    flaskutils.log_del(formLog, display_order)
-                elif formLog.orderLogUp.data or formLog.orderLogDown.data:
-                    flaskutils.log_reorder(formLog, display_order)
-                elif formLog.activate.data:
-                    flaskutils.log_activate(formLog)
-                elif formLog.deactivate.data:
-                    flaskutils.log_deactivate(formLog)
-                elif formLog.logMod.data:
-                    flaskutils.log_mod(formLog)
-            return redirect('/log')
-
-        return render_template('pages/log.html',
-                               log=log,
-                               sensor=sensor,
-                               displayOrder=display_order,
-                               log_file_exists=log_file_exists,
-                               formLog=formLog)
-
-    elif page == 'timer':
-        timer = flaskutils.db_retrieve_table(current_app.config['MYCODO_DB_PATH'], Timer)
-        relay = flaskutils.db_retrieve_table(current_app.config['MYCODO_DB_PATH'], Relay)
-        relay_choices = flaskutils.choices_id_name(relay)
-
-        display_order_unsplit = flaskutils.db_retrieve_table(
-            current_app.config['MYCODO_DB_PATH'], DisplayOrder, first=True).timer
-        if display_order_unsplit:
-            display_order = display_order_unsplit.split(",")
-        else:
-            display_order = []
-
-        formTimer = flaskforms.Timer()
-
-        if request.method == 'POST':
-            form_name = request.form['form-name']
-            if form_name == 'addTimer':
-                flaskutils.timer_add(formTimer,
-                                     request.form['timerType'],
-                                     display_order)
-            elif form_name == 'modTimer':
-                if formTimer.timerDel.data:
-                    flaskutils.timer_del(formTimer, display_order)
-                elif formTimer.orderTimerUp.data or formTimer.orderTimerDown.data:
-                    flaskutils.timer_reorder(formTimer, display_order)
-                elif formTimer.activate.data:
-                    flaskutils.timer_activate(formTimer)
-                elif formTimer.deactivate.data:
-                    flaskutils.timer_deactivate(formTimer)
-                elif formTimer.timerMod.data:
-                    flaskutils.timer_mod(formTimer, request.form['timerType'])
-            return redirect('/timer')
-
-        return render_template('pages/timer.html',
-                               timer=timer,
-                               displayOrder=display_order,
-                               relay_choices=relay_choices,
-                               formTimer=formTimer)
-
-    elif page == 'backup':
-        if session['user_group'] == 'guest':
-            flash("Guests are not permitted to view backups.", "error")
-            return redirect('/')
-
-        formBackup = flaskforms.Backup()
-
-        backup_dirs = []
-        if not os.path.isdir('/var/Mycodo-backups'):
-            flash("Error: Backup directory doesn't exist.", "error")
-        else:
-            backup_dirs = sorted(next(os.walk('/var/Mycodo-backups'))[1])
-
-        if request.method == 'POST':
-            form_name = request.form['form-name']
-            if form_name == 'restore':
-                if formBackup.restore.data:
-                    flash("Restore functionality is not currently enabled.",
-                          "error")
-                    # formUpdate.restore.data
-                    # restore_command = INSTALL_DIRECTORY+'/mycodo/scripts/mycodo_wrapper restore '+ +'  >> /var/log/mycodo/mycodorestore.log 2>&1'
-                    # subprocess.Popen(restore_command, shell=True)
-
-        return render_template('settings/backup.html',
-                               formBackup=formBackup,
-                               backups_sorted=backup_dirs)
-
-
-    elif page == 'upgrade':
-        if session['user_group'] == 'guest':
-            flash("Guests are not permitted to view the upgrade panel.",
-                  "error")
-            return redirect('/')
-
-        if not internet():
-            flash("Upgrade functionality is disabled because an internet "
-                  "connection was unable to be detected.", "error")
-            return render_template('settings/upgrade.html',
-                                   is_internet=False)
-
-        # Read from the update status file created by the upgrade script
-        # to indicate if the update is running.
-        try:
-            with open(INSTALL_DIRECTORY + '/.updating') as f:
-                updating = int(f.read(1))
-        except IOError:
-            try:
-                with open(INSTALL_DIRECTORY + '/.updating', 'w') as f:
-                    f.write('0')
-            finally:
-                updating = 0
-
-        if updating:
-            flash("An upgrade is currently in progress. "
-                  "Please wait for it to finish.", "error")
-            return render_template('settings/upgrade.html',
-                                   updating=True)
-
-        is_internet = True
-        updating = 0
-        update_available = False
-        backup_directories = []
-        list_only_commits = []
-        restore_commits_extended = []
-        commits_extended_messages = []
-
-        formBackup = flaskforms.Backup()
-        formUpdate = flaskforms.Update()
-
-        # Check for new commits of this repository on github
-        cmd_output("git fetch origin", su_mycodo=False)
-        current_commit, _, _ = cmd_output("git rev-parse --short HEAD", su_mycodo=False)
-        commits_behind, _, _ = cmd_output("git log --oneline | head -n 1", su_mycodo=False)
-        commits_behind_list = commits_behind.split('\n')
-        commits_ahead, commits_ahead_err, _ = cmd_output("git log --oneline master...origin/master", su_mycodo=False)
-        commits_ahead_list = commits_ahead.split('\n')
-        if commits_ahead and commits_ahead_err is None:
-            update_available = True
-
-        if request.method == 'POST':
-            if formUpdate.update.data and update_available:
-                subprocess.Popen(
-                    INSTALL_DIRECTORY + '/mycodo/scripts/mycodo_wrapper upgrade >> /var/log/mycodo/mycodoupdate.log 2>&1',
-                    shell=True)
-                updating = 1
-                flash("The upgrade has started. The daemon will be "
-                      "stopped during the upgrade. Give the "
-                      "process several minutes to complete "
-                      "before doing anything. It may seem "
-                      "unresponsive at times. When the update "
-                      "has successfully finished, the daemon "
-                      "status indicator at the top left will "
-                      "turn from red to green. You can monitor "
-                      "the update progress under Tools->Mycodo Logs"
-                      "->Update Log.", "success")
-            else:
-                flash("You cannot update if an update is not available",
-                      "error")
-
-        return render_template('settings/upgrade.html',
-                               formBackup=formBackup,
-                               formUpdate=formUpdate,
-                               current_commit=current_commit,
-                               commits_ahead=commits_ahead_list,
-                               commits_behind=commits_behind_list,
-                               update_available=update_available,
-                               updating=updating,
-                               is_internet=is_internet)
-
-    # Display page with system information from command line tools
-    elif page == 'info':
-        uptime = subprocess.Popen(
-            "uptime", stdout=subprocess.PIPE, shell=True)
-        (uptime_output, uptime_err) = uptime.communicate()
-        uptime_status = uptime.wait()
-
-        uname = subprocess.Popen(
-            "uname -a", stdout=subprocess.PIPE, shell=True)
-        (uname_output, uname_err) = uname.communicate()
-        uname_status = uname.wait()
-
-        gpio = subprocess.Popen(
-            "gpio readall", stdout=subprocess.PIPE, shell=True)
-        (gpio_output, gpio_err) = gpio.communicate()
-        gpio_status = gpio.wait()
-
-        df = subprocess.Popen(
-            "df -h", stdout=subprocess.PIPE, shell=True)
-        (df_output, df_err) = df.communicate()
-        df_status = df.wait()
-
-        free = subprocess.Popen(
-            "free -h", stdout=subprocess.PIPE, shell=True)
-        (free_output, free_err) = free.communicate()
-        free_status = free.wait()
-
-        ifconfig = subprocess.Popen(
-            "ifconfig -a", stdout=subprocess.PIPE, shell=True)
-        (ifconfig_output, ifconfig_err) = ifconfig.communicate()
-        ifconfig_status = ifconfig.wait()
-
-        return render_template('tools/info.html',
-                               gpio_readall=gpio_output,
-                               df=df_output,
-                               free=free_output,
-                               ifconfig=ifconfig_output,
-                               uname=uname_output,
-                               uptime=uptime_output)
-
-    # Display relay usage (duration and energy usage/cost)
-    elif page == 'usage':
-        misc = flaskutils.db_retrieve_table(current_app.config['MYCODO_DB_PATH'], Misc, first=True)
-        relay = flaskutils.db_retrieve_table(current_app.config['MYCODO_DB_PATH'], Relay)
-
-        display_order_unsplit = flaskutils.db_retrieve_table(
-            current_app.config['MYCODO_DB_PATH'], DisplayOrder, first=True).relay
-        if display_order_unsplit:
-            display_order = display_order_unsplit.split(",")
-        else:
-            display_order = []
-
-        # Calculate the number of seconds since the (n)th day of tyhe month
-        # Enables usage/cost assessments to align with a power bill cycle
-        now = datetime.date.today()
-        past_month_seconds = 0
-        day = misc.relay_stats_dayofmonth
-        if 4 <= day <= 20 or 24 <= day <= 30:
-            date_suffix = 'th'
-        else:
-            date_suffix = ['st', 'nd', 'rd'][day % 10 - 1]
-        if misc.relay_stats_dayofmonth == datetime.datetime.today().day:
-            past_month_seconds = (now - now.replace(
-                hour=0, minute=0, second=0, microsecond=0)).total_seconds()
-        elif misc.relay_stats_dayofmonth > datetime.datetime.today().day:
-            first_day = now.replace(day=1)
-            last_Month = first_day - datetime.timedelta(days=1)
-            past_month = last_Month.replace(day=misc.relay_stats_dayofmonth)
-            past_month_seconds = (now - past_month).total_seconds()
-        elif misc.relay_stats_dayofmonth < datetime.datetime.today().day:
-            past_month = now.replace(day=misc.relay_stats_dayofmonth)
-            past_month_seconds = (now - past_month).total_seconds()
-
-        # Calculate relay on duration for different time periods
-        relay_each_duration = {}
-        relay_sum_duration = dict.fromkeys(
-            ['1d', '1w', '1m', '1m-date', '1y'], 0)
-        relay_sum_kwh = dict.fromkeys(
-            ['1d', '1w', '1m', '1m-date', '1y'], 0)
-        for each_relay in relay:
-            relay_each_duration[each_relay.id] = {}
-            relay_each_duration[each_relay.id]['1d'] = flaskutils.sum_relay_usage(each_relay.id, 86400) / 3600
-            relay_each_duration[each_relay.id]['1w'] = flaskutils.sum_relay_usage(each_relay.id, 604800) / 3600
-            relay_each_duration[each_relay.id]['1m'] = flaskutils.sum_relay_usage(each_relay.id, 2629743) / 3600
-            relay_each_duration[each_relay.id]['1m-date'] = flaskutils.sum_relay_usage(each_relay.id,
-                                                                                       int(past_month_seconds)) / 3600
-            relay_each_duration[each_relay.id]['1y'] = flaskutils.sum_relay_usage(each_relay.id, 31556926) / 3600
-            relay_sum_duration['1d'] += relay_each_duration[each_relay.id]['1d']
-            relay_sum_duration['1w'] += relay_each_duration[each_relay.id]['1w']
-            relay_sum_duration['1m'] += relay_each_duration[each_relay.id]['1m']
-            relay_sum_duration['1m-date'] += relay_each_duration[each_relay.id]['1m-date']
-            relay_sum_duration['1y'] += relay_each_duration[each_relay.id]['1y']
-            relay_sum_kwh['1d'] += misc.relay_stats_volts * each_relay.amps * relay_each_duration[each_relay.id][
-                '1d'] / 1000
-            relay_sum_kwh['1w'] += misc.relay_stats_volts * each_relay.amps * relay_each_duration[each_relay.id][
-                '1w'] / 1000
-            relay_sum_kwh['1m'] += misc.relay_stats_volts * each_relay.amps * relay_each_duration[each_relay.id][
-                '1m'] / 1000
-            relay_sum_kwh['1m-date'] += misc.relay_stats_volts * each_relay.amps * relay_each_duration[each_relay.id][
-                '1m'] / 1000
-            relay_sum_kwh['1y'] += misc.relay_stats_volts * each_relay.amps * relay_each_duration[each_relay.id][
-                '1y'] / 1000
-
-        return render_template('tools/usage.html',
-                               display_order=display_order,
-                               misc=misc,
-                               relay=relay,
-                               relay_each_duration=relay_each_duration,
-                               relay_sum_duration=relay_sum_duration,
-                               relay_sum_kwh=relay_sum_kwh,
-                               date_suffix=date_suffix)
-
-    # Display the last (n) lines from a log file
-    elif page == 'logview':
-        formLogView = flaskforms.LogView()
-
-        log_output = None
-        lines = 30
-        logfile = ''
-        if request.method == 'POST':
-            if session['user_group'] == 'guest':
-                flash('Guests are not permitted to view logs.', 'error')
-                return redirect('/logview')
-            if formLogView.lines.data:
-                lines = formLogView.lines.data
-            if formLogView.loglogin.data:
-                logfile = LOGIN_LOG_FILE
-            elif formLogView.loghttp.data:
-                logfile = HTTP_LOG_FILE
-            elif formLogView.logdaemon.data:
-                logfile = DAEMON_LOG_FILE
-            elif formLogView.logupdate.data:
-                logfile = UPDATE_LOG_FILE
-            elif formLogView.logrestore.data:
-                logfile = RESTORE_LOG_FILE
-
-            # Get contents from file
-            if os.path.isfile(logfile):
-                log = subprocess.Popen('tail -n ' + str(lines) + ' ' + logfile,
-                                       stdout=subprocess.PIPE,
-                                       shell=True)
-                (log_output, log_err) = log.communicate()
-                log_status = log.wait()
-            else:
-                log_output = 404
-
-        return render_template('tools/logview.html',
-                               formLogView=formLogView,
-                               lines=lines,
-                               logfile=logfile,
-                               log_output=log_output)
-
-    elif page == 'camera':
-        formCamera = flaskforms.Camera()
-
-        if 'start_x=1' not in open('/boot/config.txt').read():
-            flash("Camera support doesn't appear to be enabled. Please "
-                  "enable it with 'sudo raspi-config'", "error")
-            camera_enabled = False
-        else:
-            camera_enabled = True
-
-        # Check if a video stream is active
-        stream_locked = os.path.isfile(LOCK_FILE_STREAM)
-        if stream_locked and not CameraStream().is_running():
-            os.remove(LOCK_FILE_STREAM)
-            stream_locked = False
-        stream_locked = os.path.isfile(LOCK_FILE_STREAM)
-
-        # Check if a timelapse is active
-        timelapse_locked = os.path.isfile(LOCK_FILE_TIMELAPSE)
-        if timelapse_locked and not os.path.isfile(FILE_TIMELAPSE_PARAM):
-            os.remove(LOCK_FILE_TIMELAPSE)
-        elif not timelapse_locked and os.path.isfile(FILE_TIMELAPSE_PARAM):
-            os.remove(FILE_TIMELAPSE_PARAM)
-        timelapse_locked = os.path.isfile(LOCK_FILE_TIMELAPSE)
-
-        if request.method == 'POST':
-            form_name = request.form['form-name']
-            if session['user_group'] == 'guest':
-                flash("Guests are not permitted to use camera options.",
-                      "error")
-                return redirect('/camera')
-            elif form_name == 'camera':
-                if formCamera.Still.data:
-                    if not stream_locked:
-                        try:
-                            if CameraStream().is_running():
-                                CameraStream().terminate()  # Stop camera stream
-                                time.sleep(2)
-                            camera = flaskutils.db_retrieve_table(
-                                current_app.config['MYCODO_DB_PATH'], CameraStill, first=True)
-                            camera_record(INSTALL_DIRECTORY, 'photo', camera)
-                        except Exception as msg:
-                            flash("Camera Error: {}".format(msg), "error")
-                    else:
-                        flash("Cannot capture still if stream is"
-                              " active. If it is not active, delete "
-                              "{sfile}.".format(sfile=LOCK_FILE_STREAM),
-                              "error")
-
-                elif formCamera.StartTimelapse.data:
-                    if not stream_locked:
-                        # Create lockfile and file with timelapse parameters
-                        open(LOCK_FILE_TIMELAPSE, 'a')
-
-                        # Save timelapse parapaters to a csv file to resume
-                        # if there is a power outage or reboot.
-                        now = time.time()
-                        timestamp = datetime.datetime.now().strftime('%Y-%m-%d_%H-%M-%S')
-                        uid_gid = pwd.getpwnam('mycodo').pw_uid
-                        timelapse_data = [['start_time', timestamp],
-                                          ['end_time', now + float(formCamera.TimelapseRunTime.data)],
-                                          ['interval', formCamera.TimelapseInterval.data],
-                                          ['next_capture', now],
-                                          ['capture_number', 0]]
-                        with open(FILE_TIMELAPSE_PARAM, 'w') as timelapse_file:
-                            write_csv = csv.writer(timelapse_file)
-                            for row in timelapse_data:
-                                write_csv.writerow(row)
-                        os.chown(FILE_TIMELAPSE_PARAM, uid_gid, uid_gid)
-                        os.chmod(FILE_TIMELAPSE_PARAM, 0664)
-                    else:
-                        flash("Cannot start timelapse if a stream is active. "
-                              "If it is not active, delete {}.".format(
-                            LOCK_FILE_STREAM), "error")
-
-                elif formCamera.StopTimelapse.data:
-                    try:
-                        os.remove(FILE_TIMELAPSE_PARAM)
-                        os.remove(LOCK_FILE_TIMELAPSE)
-                    except:
-                        pass
-
-                elif formCamera.StartStream.data:
-                    if not timelapse_locked:
-                        open(LOCK_FILE_STREAM, 'a')
-                        stream_locked = True
-                        stream = True
-                    else:
-                        flash("Cannot start stream if a timelapse is active. "
-                              "If not active, delete {}.".format(LOCK_FILE_TIMELAPSE),
-                              "error")
-
-                elif formCamera.StopStream.data:
-                    if CameraStream().is_running():
-                        CameraStream().terminate()
-                    if os.path.isfile(LOCK_FILE_STREAM):
-                        os.remove(LOCK_FILE_STREAM)
-                    stream_locked = False
-
-        # Check again if timelapse is active to catch if it started
-        timelapse_locked = os.path.isfile(LOCK_FILE_TIMELAPSE)
-        if timelapse_locked and not os.path.isfile(FILE_TIMELAPSE_PARAM):
-            os.remove(LOCK_FILE_TIMELAPSE)
-        elif not timelapse_locked and os.path.isfile(FILE_TIMELAPSE_PARAM):
-            os.remove(FILE_TIMELAPSE_PARAM)
-        timelapse_locked = os.path.isfile(LOCK_FILE_TIMELAPSE)
-
-        # Get the full path of latest still image
-        try:
-            latest_still_img_fullpath = max(glob.iglob(INSTALL_DIRECTORY + '/camera-stills/*.jpg'),
-                                            key=os.path.getmtime)
-            ts = os.path.getmtime(latest_still_img_fullpath)
-            latest_still_img_ts = datetime.datetime.fromtimestamp(ts).strftime("%c")
-            latest_still_img = os.path.basename(latest_still_img_fullpath)
-        except:
-            latest_still_img_ts = None
-            latest_still_img = None
-
-        # Get the full path of latest timelapse image
-        try:
-            latest_timelapse_img_fullpath = max(glob.iglob(INSTALL_DIRECTORY + '/camera-timelapse/*.jpg'),
-                                                key=os.path.getmtime)
-            ts = os.path.getmtime(latest_timelapse_img_fullpath)
-            latest_timelapse_img_ts = datetime.datetime.fromtimestamp(ts).strftime("%c")
-            latest_timelapse_img = os.path.basename(latest_timelapse_img_fullpath)
-        except:
-            latest_timelapse_img_ts = None
-            latest_timelapse_img = None
-
-        # If timelapse active, retrieve parameters for display
-        dict_timelapse = {}
-        time_now = datetime.datetime.now().strftime('%c')
-        if (os.path.isfile(FILE_TIMELAPSE_PARAM) and
-                os.path.isfile(LOCK_FILE_TIMELAPSE)):
-            with open(FILE_TIMELAPSE_PARAM, mode='r') as infile:
-                reader = csv.reader(infile)
-                dict_timelapse = OrderedDict((row[0], row[1]) for row in reader)
-            dict_timelapse['start_time'] = datetime.datetime.strptime(dict_timelapse['start_time'], "%Y-%m-%d_%H-%M-%S")
-            dict_timelapse['start_time'] = dict_timelapse['start_time'].strftime('%c')
-            dict_timelapse['end_time'] = datetime.datetime.fromtimestamp(float(dict_timelapse['end_time'])).strftime(
-                '%c')
-            dict_timelapse['next_capture'] = datetime.datetime.fromtimestamp(
-                float(dict_timelapse['next_capture'])).strftime('%c')
-
-        return render_template('pages/camera.html',
-                               camera_enabled=camera_enabled,
-                               formCamera=formCamera,
-                               latest_still_img_ts=latest_still_img_ts,
-                               latest_still_img=latest_still_img,
-                               latest_timelapse_img_ts=latest_timelapse_img_ts,
-                               latest_timelapse_img=latest_timelapse_img,
-                               stream_locked=stream_locked,
-                               timelapse_locked=timelapse_locked,
-                               time_now=time_now,
-                               tl_parameters_dict=dict_timelapse)
-
-    elif page == 'help':
-        return render_template('manual.html')
-
-    elif page == 'notes':
-        return render_template('tools/notes.html')
-
-    else:
-        return render_template('404.html'), 404
-
-
-@blueprint.route('/method-data/<method_type>/<method_id>')
-def method_data(method_type, method_id):
-    """
-    Return database settings for a particular method
-    """
-    if (not session.get('logged_in') and
-            not flaskutils.authenticate_cookies(current_app.config['USER_DB_PATH'], Users)):
-        return ('', 204)
-
-    with session_scope(current_app.config['MYCODO_DB_PATH']) as new_session:
-        method = new_session.query(Method)
-        new_session.expunge_all()
-        new_session.close()
-
-    # First method column with general information about method
-    method_key = method.filter(Method.method_id == method_id)
-    method_key = method_key.filter(Method.method_order == 0).first()
-
-    # User-edited lines of each method
-    method = method.filter(Method.method_id == method_id)
-    method = method.filter(Method.method_order > 0)
-    method = method.filter(Method.relay_id == None)
-    method = method.order_by(Method.method_order.asc()).all()
-
-    method_list = []
-    if method_key.method_type == "Date":
-        for each_method in method:
-            if each_method.end_setpoint == None:
-                end_setpoint = each_method.start_setpoint
-            else:
-                end_setpoint = each_method.end_setpoint
-
-            start_time = datetime.datetime.strptime(
-                each_method.start_time, '%Y-%m-%d %H:%M:%S')
-            end_time = datetime.datetime.strptime(
-                each_method.end_time, '%Y-%m-%d %H:%M:%S')
-
-            is_dst = time.daylight and time.localtime().tm_isdst > 0
-            utc_offset_ms = (time.altzone if is_dst else time.timezone)
-
-            method_list.append(
-                [(int(start_time.strftime("%s")) - utc_offset_ms) * 1000, each_method.start_setpoint])
-            method_list.append(
-                [(int(end_time.strftime("%s")) - utc_offset_ms) * 1000, end_setpoint])
-            method_list.append(
-                [(int(start_time.strftime("%s")) - utc_offset_ms) * 1000, None])
-
-    if method_key.method_type == "Daily":
-        for each_method in method:
-            if each_method.end_setpoint == None:
-                end_setpoint = each_method.start_setpoint
-            else:
-                end_setpoint = each_method.end_setpoint
-
-            method_list.append(
-                [get_sec(each_method.start_time) * 1000, each_method.start_setpoint])
-            method_list.append(
-                [get_sec(each_method.end_time) * 1000, end_setpoint])
-            method_list.append(
-                [get_sec(each_method.start_time) * 1000, None])
-
-    elif method_key.method_type == "DailyBezier":
-        points_x = 700
-        seconds_in_day = 60 * 60 * 24
-        P0 = (method_key.x0, method_key.y0)
-        P1 = (method_key.x1, method_key.y1)
-        P2 = (method_key.x2, method_key.y2)
-        P3 = (method_key.x3, method_key.y3)
-        for n in range(points_x):
-            percent = n / float(points_x)
-            second_of_day = percent * seconds_in_day
-            y = bezier_curve_y_out(method_key.shift_angle,
-                                   P0, P1, P2, P3,
-                                   second_of_day)
-            method_list.append([percent * seconds_in_day * 1000, y])
-
-    elif method_key.method_type == "DailySine":
-        points_x = 700
-        seconds_in_day = 60 * 60 * 24
-        for n in range(points_x):
-            percent = n / float(points_x)
-            angle = n / float(points_x) * 360
-            y = sine_wave_y_out(method_key.amplitude, method_key.frequency,
-                                method_key.shift_angle, method_key.shift_y,
-                                angle)
-            method_list.append([percent * seconds_in_day * 1000, y])
-
-    elif method_key.method_type == "Duration":
-        first_entry = True
-        start_duration = 0
-        end_duration = 0
-        for each_method in method:
-            if each_method.end_setpoint == None:
-                end_setpoint = each_method.start_setpoint
-            else:
-                end_setpoint = each_method.end_setpoint
-            if first_entry:
-                method_list.append([0, each_method.start_setpoint])
-                method_list.append([each_method.duration_sec, end_setpoint])
-                start_duration += each_method.duration_sec
-                first_entry = False
-            else:
-                end_duration = start_duration + each_method.duration_sec
-
-                method_list.append(
-                    [start_duration, each_method.start_setpoint])
-                method_list.append(
-                    [end_duration, end_setpoint])
-
-                start_duration += each_method.duration_sec
-
-    return jsonify(method_list)
-
-    try:
-        return jsonify(method)
-    except:
-        return ('', 204)
-
-
-@blueprint.route('/method', methods=('GET', 'POST'))
-def method_list():
-    """List all methods on one page"""
-    if not logged_in():
-        return redirect('/')
-
-    formCreateMethod = flaskforms.CreateMethod()
-    with session_scope(current_app.config['MYCODO_DB_PATH']) as new_session:
-        method = new_session.query(Method)
-        new_session.expunge_all()
-        new_session.close()
-    method_all = method.filter(Method.method_order > 0)
-    method_all = method.filter(Method.relay_id == None).all()
-    method = method.filter(Method.method_order == 0).all()
-
-    return render_template('pages/method-list.html',
-                           method=method,
-                           method_all=method_all,
-                           formCreateMethod=formCreateMethod)
-
-
-@blueprint.route('/method-build/<method_type>/<method_id>', methods=('GET', 'POST'))
-def method_builder(method_type, method_id):
-    """Page to edit the details of each method"""
-    if not logged_in():
-        return redirect('/')
-
-    if method_type in ['Date', 'Duration', 'Daily', 'DailySine', 'DailyBezier', '0']:
-        formCreateMethod = flaskforms.CreateMethod()
-        formAddMethod = flaskforms.AddMethod()
-        formModMethod = flaskforms.ModMethod()
-
-        # Create new method
-        if method_type == '0':
-            random_id = ''.join([random.choice(
-                string.ascii_letters + string.digits) for n in xrange(8)])
-            method_id = random_id
-            method_type = formCreateMethod.method_type.data
-            form_fail = flaskutils.method_create(formCreateMethod, method_id)
-            if not form_fail:
-                flash("New Method successfully created. It may now have time "
-                      "points added.", "success")
-                return redirect('/method-build/{}/{}'.format(
-                    method_type, method_id))
-            else:
-                flash("Could not create method.", "error")
-
-        with session_scope(current_app.config['MYCODO_DB_PATH']) as new_session:
-            method = new_session.query(Method)
-            new_session.expunge_all()
-            new_session.close()
-
-        # The single table entry that holds the method type information
-        method_key = method.filter(Method.method_id == method_id)
-        method_key = method_key.filter(Method.method_order == 0).first()
-
-        # The table entries with time, setpoint, and relay data, sorted by order
-        method_list = method.filter(Method.method_order > 0)
-        method_list = method_list.order_by(Method.method_order.asc()).all()
-
-        last_end_time = ''
-        last_setpoint = ''
-        if method_type in ['Date', 'Daily']:
-            last_method = method.filter(Method.method_id == method_key.method_id)
-            last_method = last_method.filter(Method.method_order > 0)
-            last_method = last_method.filter(Method.relay_id == None)
-            last_method = last_method.order_by(Method.method_order.desc()).first()
-
-            # Get last entry end time and setpoint to populate the form
-            if last_method == None:
-                last_end_time = ''
-                last_setpoint = ''
-            else:
-                last_end_time = last_method.end_time
-                if last_method.end_setpoint != None:
-                    last_setpoint = last_method.end_setpoint
-                else:
-                    last_setpoint = last_method.start_setpoint
-
-        # method = flaskutils.db_retrieve_table(current_app.config['MYCODO_DB_PATH'], Method)
-        relay = flaskutils.db_retrieve_table(current_app.config['MYCODO_DB_PATH'], Relay)
-
-        if request.method == 'POST':
-            form_name = request.form['form-name']
-            if form_name == 'addMethod':
-                form_fail = flaskutils.method_add(formAddMethod, method)
-            elif form_name in ['modMethod', 'renameMethod']:
-                form_fail = flaskutils.method_mod(formModMethod, method)
-            if (form_name in ['addMethod', 'modMethod', 'renameMethod'] and not form_fail):
-                return redirect('/method-build/{}/{}'.format(
-                    method_type, method_id))
-
-        return render_template('pages/method-build.html',
-                               method=method,
-                               relay=relay,
-                               method_key=method_key,
-                               method_list=method_list,
-                               method_id=method_id,
-                               method_type=method_type,
-                               last_end_time=last_end_time,
-                               last_setpoint=last_setpoint,
-                               formCreateMethod=formCreateMethod,
-                               formAddMethod=formAddMethod,
-                               formModMethod=formModMethod)
-
-    return redirect('/method')
-
-
-@blueprint.route('/method-delete/<method_id>')
-def method_delete(method_id):
-    """Delete a method"""
-    if not logged_in():
-        return redirect('/')
-    try:
-        with session_scope(current_app.config['MYCODO_DB_PATH']) as new_session:
-            method = new_session.query(Method)
-            method = method.filter(Method.method_id == method_id).delete()
-    except Exception as except_msg:
-        flash("Error while deleting Method: "
-              "{}".format(except_msg), "error")
-    # flaskutils.method_del(method_id)
-    return redirect('/method')
-=======
         return redirect(url_for('page_routes.page_live'))
     return clear_cookie_auth()
 
@@ -1270,7 +86,6 @@
 @blueprint.route('/settings', methods=('GET', 'POST'))
 def page_settings():
     return redirect('settings/general')
->>>>>>> 6b0e317e
 
 
 @blueprint.route('/remote/<page>', methods=('GET', 'POST'))
@@ -1355,105 +170,6 @@
     return "Image not found"
 
 
-<<<<<<< HEAD
-@blueprint.route('/settings/<page>', methods=('GET', 'POST'))
-def settings(page):
-    """Serve settings pages"""
-    if (not session.get('logged_in') and
-            not flaskutils.authenticate_cookies(current_app.config['USER_DB_PATH'], Users)):
-        return redirect('/')
-
-    # Alert email notifification settings
-    elif page == 'alerts':
-        if session['user_group'] == 'guest':
-            flash("Guests are not permitted to view alert settings.", "error")
-            return redirect('/settings')
-
-        smtp = flaskutils.db_retrieve_table(current_app.config['MYCODO_DB_PATH'], SMTP)
-        formEmailAlert = flaskforms.EmailAlert()
-
-        if request.method == 'POST':
-            form_name = request.form['form-name']
-            # Update smtp settings table in mycodo SQL database
-            if form_name == 'EmailAlert':
-                flaskutils.settings_alert_mod(formEmailAlert)
-            return redirect('/settings/alerts')
-
-        return render_template('settings/alerts.html',
-                               smtp=smtp,
-                               formEmailAlert=formEmailAlert)
-
-    # Camera settings
-    elif page == 'camera':
-        camera = flaskutils.db_retrieve_table(
-            current_app.config['MYCODO_DB_PATH'], CameraStill, first=True)
-        formSettingsCamera = flaskforms.SettingsCamera()
-
-        if request.method == 'POST':
-            form_name = request.form['form-name']
-            if form_name == 'Camera':
-                flaskutils.settings_camera_mod(formSettingsCamera)
-            return redirect('/settings/camera')
-
-        return render_template('settings/camera.html',
-                               camera=camera,
-                               formSettingsCamera=formSettingsCamera)
-
-    # General settings
-    elif page == 'general':
-        misc = flaskutils.db_retrieve_table(current_app.config['MYCODO_DB_PATH'], Misc, first=True)
-        formSettingsGeneral = flaskforms.SettingsGeneral()
-
-        if request.method == 'POST':
-            form_name = request.form['form-name']
-            if form_name == 'General':
-                flaskutils.settings_general_mod(formSettingsGeneral)
-            return redirect('/settings/general')
-
-        return render_template('settings/general.html',
-                               misc=misc,
-                               formSettingsGeneral=formSettingsGeneral)
-
-    # Display collected statistics
-    elif page == 'statistics':
-        statistics = return_stat_file_dict(STATS_CSV)
-        return render_template('settings/statistics.html',
-                               statistics=statistics)
-
-    # User management settings page
-    elif page == 'users':
-        if session['user_group'] == 'guest':
-            flash("Guests are not permitted to view user settings.", "error")
-            return redirect('/settings')
-
-        users = flaskutils.db_retrieve_table(current_app.config['USER_DB_PATH'], Users)
-        formAddUser = flaskforms.AddUser()
-        formModUser = flaskforms.ModUser()
-        formDelUser = flaskforms.DelUser()
-
-        if request.method == 'POST':
-            form_name = request.form['form-name']
-            if form_name == 'addUser':
-                flaskutils.user_add(formAddUser)
-            elif form_name == 'delUser':
-                if flaskutils.user_del(formDelUser) == 'logout':
-                    return redirect('/logout')
-            elif form_name == 'modUser':
-                if flaskutils.user_mod(formModUser) == 'logout':
-                    return redirect('/logout')
-            return redirect('/settings/users')
-
-        return render_template('settings/users.html',
-                               users=users,
-                               formAddUser=formAddUser,
-                               formModUser=formModUser,
-                               formDelUser=formDelUser)
-
-    return render_template('settings/{}.html'.format(page))
-
-
-=======
->>>>>>> 6b0e317e
 def gen(camera):
     """Video streaming generator function."""
     while True:
